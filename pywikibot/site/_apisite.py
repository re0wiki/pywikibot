--- conflicted
+++ resolved
@@ -5,13 +5,7 @@
 # Distributed under the terms of the MIT license.
 #
 import datetime
-<<<<<<< HEAD
-import mimetypes
-import os
 import regex as re
-=======
-import re
->>>>>>> aa2118d6
 import time
 import typing
 from collections import OrderedDict, defaultdict, namedtuple
