"""Date data and manipulation module."""
#
# (C) Pywikibot team, 2003-2022
#
# Distributed under the terms of the MIT license.
#
import calendar
import datetime
<<<<<<< HEAD
import regex as re

=======
import re
>>>>>>> 7027652b
from collections import abc, defaultdict
from contextlib import suppress
from functools import singledispatch
from string import digits as _decimalDigits  # noqa: N812
from typing import Optional, Union

import pywikibot.site
from pywikibot import Site
from pywikibot.backports import (
    Any,
    Callable,
    Dict,
    Iterator,
    List,
    Mapping,
    Pattern,
    Sequence,
    Tuple,
)
from pywikibot.textlib import NON_LATIN_DIGITS
from pywikibot.tools import first_lower, first_upper


#
# Different collections of well known formats
#
enMonthNames = ['January', 'February', 'March', 'April', 'May', 'June',
                'July', 'August', 'September', 'October', 'November',
                'December']
waMonthNames = ['djanvî', 'fevrî', 'måss', 'avri', 'may', 'djun', 'djulete',
                'awousse', 'setimbe', 'octôbe', 'nôvimbe', 'decimbe']

dayMnthFmts = ['Day_' + str(s) for s in enMonthNames]  # e.g. 'Day_January'
yrMnthFmts = ['Year_' + str(s) for s in enMonthNames]  # e.g. 'Year_January'


# the order of these lists is important
adDateFormats = ['YearAD', 'DecadeAD', 'CenturyAD', 'MillenniumAD']
bcDateFormats = ['YearBC', 'DecadeBC', 'CenturyBC', 'MillenniumBC']

dateFormats = bcDateFormats + adDateFormats
decadeFormats = ['DecadeAD', 'DecadeBC']
centuryFormats = ['CenturyAD', 'CenturyBC']
yearFormats = ['YearAD', 'YearBC']
millFormats = ['MillenniumAD', 'MillenniumBC']
snglValsFormats = ['CurrEvents']
tuplst_type = List[Tuple[Callable[[Union[int, str]], Any],
                         Callable[[Union[int, str]], bool]]]
encf_type = Callable[[int], Union[int, Sequence[int]]]
decf_type = Callable[[Sequence[int]], int]

# decoders are three value tuples, with an optional fourth to represent a
# required number of digits

decoder_type = Union[
    Tuple[str, Callable[[int], str], Callable[[str], int]],
    Tuple[str, Callable[[int], str], Callable[[str], int], int]
]


@singledispatch
def multi(value: int, tuplst: tuplst_type) -> Any:
    """
    Run multiple pattern checks for the same entry.

    For example: 1st century, 2nd century, etc.

    The tuplst is a list of tuples. Each tuple must contain two functions:
    first to encode/decode a single value (e.g. simpleInt), second is a
    predicate function with an integer parameter that returns true or false.
    When the 2nd function evaluates to true, the 1st function is used.
    """
    # Find a predicate that gives true for this int value, and run a
    # function
    for func, pred in tuplst:
        if pred(value):
            return func(value)
    raise ValueError('could not find a matching function')


@multi.register(str)
def _(value: str, tuplst: tuplst_type) -> Any:
    # Try all functions, and test result against predicates
    for func, pred in tuplst:
        try:
            res = func(value)
        except ValueError:
            continue
        if pred(res):
            return res
    raise ValueError('could not find a matching function')


#
# Helper functions that aid with single value no corrections encoding/decoding.
# Various filters are item dependent.
#
def dh_noConv(value: int, pattern: str, limit: Callable[[int], bool]) -> str:
    """Helper for decoding an integer value, no conversion, no rounding."""
    return dh(value, pattern, lambda i: i, decSinglVal, limit)


def dh_dayOfMnth(value: int, pattern: str) -> str:
    """
    Helper for decoding a single integer value.

    The single integer should be <=31, no conversion,
    no rounding (used in days of month).
    """
    # For now use January because it has all 31 days
    return dh_noConv(value, pattern, formatLimits[dayMnthFmts[0]][0])


def dh_mnthOfYear(value: int, pattern: str) -> str:
    """
    Helper for decoding a single integer value.

    The value should be >=1000, no conversion,
    no rounding (used in month of the year)
    """
    return dh_noConv(value, pattern, _formatLimit_MonthOfYear[0])


def dh_decAD(value: int, pattern: str) -> str:
    """
    Helper for decoding a single integer value.

    It should be no conversion, round to decimals (used in decades)
    """
    return dh(value, pattern, encDec0, decSinglVal,
              formatLimits['DecadeAD'][0])


def dh_decBC(value: int, pattern: str) -> str:
    """
    Helper for decoding a single integer value.

    It should be no conversion, round to decimals (used in decades)
    """
    return dh(value, pattern, encDec0, decSinglVal,
              formatLimits['DecadeBC'][0])


def dh_yearBC(value: int, pattern: str) -> str:
    """Helper for decoding a year value.

    The value should have no conversion, no rounding, limits to 3000.
    """
    return dh_noConv(value, pattern, formatLimits['YearBC'][0])


def dh_yearAD(value: int, pattern: str) -> str:
    """Helper for decoding a year value.

    The value should have no conversion, no rounding, limits to 3000.
    """
    return dh_noConv(value, pattern, formatLimits['YearAD'][0])


def dh_simpleYearAD(value: int) -> str:
    """Helper for decoding a single integer value.

    This value should be representing a year with no extra symbols.
    """
    return dh_yearAD(value, '%d')


def dh_number(value: int, pattern: str) -> str:
    """Helper for decoding a number."""
    return dh_noConv(value, pattern, formatLimits['Number'][0])


def dh_centuryAD(value: int, pattern: str) -> str:
    """Helper for decoding an AD century."""
    return dh_noConv(value, pattern, formatLimits['CenturyAD'][0])


def dh_centuryBC(value: int, pattern: str) -> str:
    """Helper for decoding an BC century."""
    return dh_noConv(value, pattern, formatLimits['CenturyBC'][0])


def dh_millenniumAD(value: int, pattern: str) -> str:
    """Helper for decoding an AD millennium."""
    return dh_noConv(value, pattern, formatLimits['MillenniumAD'][0])


def dh_millenniumBC(value: int, pattern: str) -> str:
    """Helper for decoding an BC millennium."""
    return dh_noConv(value, pattern, formatLimits['MillenniumBC'][0])


def decSinglVal(v: Sequence[Any]) -> Any:
    """Return first item in list v."""
    return v[0]


def encDec0(i: int) -> int:
    """Round to the nearest decade, decade starts with a '0'-ending year."""
    return (i // 10) * 10


def encDec1(i: int) -> int:
    """Round to the nearest decade, decade starts with a '1'-ending year."""
    return encDec0(i) + 1


@singledispatch
def slh(value: int, lst: Sequence[str]) -> str:
    """Helper function for simple list value matching.

    !!!!! The index starts at 1, so 1st element has index 1, not 0 !!!!!

    Usually it will be used as a lambda call in a map::

        lambda v: slh(v, ['January','February',...])

    Usage scenarios::

        formats['MonthName']['en'](1) => 'January'
        formats['MonthName']['en']('January') => 1
        formats['MonthName']['en']('anything else') => raise ValueError

    """
    return lst[value - 1]


@slh.register(str)  # type: ignore
def _(value: str, lst: Sequence[str]) -> int:
    return lst.index(value) + 1


@singledispatch
def dh_singVal(value: int, match: str) -> str:
    """Helper function to match a single value to a constant."""
    return dh_constVal(value, 0, match)


@dh_singVal.register(str)  # type: ignore
def _(value: str, match: str) -> int:
    return dh_constVal(value, 0, match)  # type: ignore[return-value]


@singledispatch
def dh_constVal(value: int, ind: int, match: str) -> str:
    """Helper function to match a single value to a constant.

    formats['CurrEvents']['en'](ind) => 'Current Events'
    formats['CurrEvents']['en']('Current Events') => ind
    """
    if value == ind:
        return match
    raise ValueError('unknown value {}'.format(value))


@dh_constVal.register(str)  # type: ignore
def _(value: str, ind: int, match: str) -> int:
    if value == match:
        return ind
    raise ValueError('unknown value {}'.format(value))


def alwaysTrue(x: Any) -> bool:
    """
    Return True, always.

    Used for multiple value selection function to accept all other values.

    :param x: not used
    :return: True
    """
    return True


def monthName(lang: str, ind: int) -> str:
    """Return the month name for a language."""
    return formats['MonthName'][lang](ind)


# Helper for KN: digits representation
_knDigits = NON_LATIN_DIGITS['kn']
_knDigitsToLocal = {ord(str(i)): _knDigits[i] for i in range(10)}
_knLocalToDigits = {ord(_knDigits[i]): str(i) for i in range(10)}

# Helper for Urdu/Persian languages
_faDigits = NON_LATIN_DIGITS['fa']
_faDigitsToLocal = {ord(str(i)): _faDigits[i] for i in range(10)}
_faLocalToDigits = {ord(_faDigits[i]): str(i) for i in range(10)}

# Helper for HI:, MR:
_hiDigits = NON_LATIN_DIGITS['hi']
_hiDigitsToLocal = {ord(str(i)): _hiDigits[i] for i in range(10)}
_hiLocalToDigits = {ord(_hiDigits[i]): str(i) for i in range(10)}

# Helper for BN:
_bnDigits = NON_LATIN_DIGITS['bn']
_bnDigitsToLocal = {ord(str(i)): _bnDigits[i] for i in range(10)}
_bnLocalToDigits = {ord(_bnDigits[i]): str(i) for i in range(10)}

# Helper for GU:
_guDigits = NON_LATIN_DIGITS['gu']
_guDigitsToLocal = {ord(str(i)): _guDigits[i] for i in range(10)}
_guLocalToDigits = {ord(_guDigits[i]): str(i) for i in range(10)}


def intToLocalDigitsStr(value: int, digitsToLocalDict: Mapping[int, str]
                        ) -> str:
    """Encode an integer value into a textual form."""
    return str(value).translate(digitsToLocalDict)


def localDigitsStrToInt(value: str, digitsToLocalDict: Mapping[int, str],
                        localToDigitsDict: Mapping[int, str]) -> int:
    """Convert digits to integer."""
    # First make sure there are no real digits in the string
    tmp = value.translate(digitsToLocalDict)         # Test
    if tmp == value:
        return int(value.translate(localToDigitsDict))    # Convert
    raise ValueError('string contains regular digits')


# Helper for roman numerals number representation
_romanNumbers = ['-', 'I', 'II', 'III', 'IV', 'V', 'VI', 'VII', 'VIII', 'IX',
                 'X', 'XI', 'XII', 'XIII', 'XIV', 'XV', 'XVI', 'XVII', 'XVIII',
                 'XIX', 'XX', 'XXI', 'XXII', 'XXIII', 'XXIV', 'XXV', 'XXVI',
                 'XXVII', 'XXVIII', 'XXIX', 'XXX']


def intToRomanNum(i: int) -> str:
    """Convert integer to roman numeral."""
    if i >= len(_romanNumbers):
        raise IndexError('Roman value {} is not defined'.format(i))
    return _romanNumbers[i]


def romanNumToInt(v: str) -> int:
    """Convert roman numeral to integer."""
    return _romanNumbers.index(v)


# Each tuple must 3 parts: a list of all possible digits (symbols), encoder
# (from int to a str) and decoder (from str to an int)
_digitDecoders = {
    # %% is a %
    '%': '%',  # type: ignore
    # %d is a decimal
    'd': (_decimalDigits, str, int),
    # %R is a roman numeral. This allows for only the simplest linear
    # conversions based on a list of numbers
    'R': ('IVX', intToRomanNum, romanNumToInt),
    # %K is a number in KN::
    'K': (_knDigits, lambda v: intToLocalDigitsStr(v, _knDigitsToLocal),
          lambda v: localDigitsStrToInt(v, _knDigitsToLocal,
                                        _knLocalToDigits)),
    # %F is a number in FA:
    'F': (_faDigits, lambda v: intToLocalDigitsStr(v, _faDigitsToLocal),
          lambda v: localDigitsStrToInt(v, _faDigitsToLocal,
                                        _faLocalToDigits)),
    # %H is a number in HI:
    'H': (_hiDigits, lambda v: intToLocalDigitsStr(v, _hiDigitsToLocal),
          lambda v: localDigitsStrToInt(v, _hiDigitsToLocal,
                                        _hiLocalToDigits)),
    # %B is a number in BN:
    'B': (_bnDigits, lambda v: intToLocalDigitsStr(v, _bnDigitsToLocal),
          lambda v: localDigitsStrToInt(v, _bnDigitsToLocal,
                                        _bnLocalToDigits)),
    # %G is a number in GU:
    'G': (_guDigits, lambda v: intToLocalDigitsStr(v, _guDigitsToLocal),
          lambda v: localDigitsStrToInt(v, _guDigitsToLocal,
                                        _guLocalToDigits)),
    # %T is a year in TH: -- all years are shifted: 2005 => 'พ.ศ. 2548'
    'T': (_decimalDigits, lambda v: str(v + 543),
          lambda v: int(v) - 543),
}  # type: Dict[str, decoder_type]

# Allows to search for '(%%)|(%d)|(%R)|...", and allows one digit 1-9 to set
# the size of zero-padding for numbers
_reParameters = re.compile('|'.join('(%[1-9]?{})'.format(s)
                                    for s in _digitDecoders))

# A map of sitecode+pattern to (re matching object and corresponding decoders)
_escPtrnCache2 = {}


def escapePattern2(pattern: str
                   ) -> Tuple[Pattern[str], str,
                              List[Union[decoder_type, decoder_type]]]:
    """
    Convert a string pattern into a regex expression and cache.

    Allows matching of any _digitDecoders inside the string.
    Returns a compiled regex object and a list of digit decoders.
    """
    @singledispatch
    def decode(dec: decoder_type, subpattern: str, newpattern: str,
               strpattern: str) -> Tuple[str, str]:

        if len(subpattern) == 3:
            # enforce mandatory field size
            newpattern += '([{}]{{{}}})'.format(dec[0], subpattern[1])
            # add the number of required digits as the last (4th)
            # part of the tuple
            decoders.append(dec + (int(s[1]),))  # type: ignore
        else:
            newpattern += '([{}]+)'.format(dec[0])
            decoders.append(dec)

        # All encoders produce a string for strpattern.
        # This causes problem with the zero padding.
        # Need to rethink

        return newpattern, strpattern + '%s'

    @decode.register(str)
    def _(dec: str, subpattern: str, newpattern: str,
          strpattern: str) -> Tuple[str, str]:
        # Special case for strings that are replaced instead of decoded
        # Keep the original text for strPattern
        assert len(subpattern) < 3, (
            'Invalid pattern {}: Cannot use zero padding size '
            'in {}!'.format(pattern, subpattern))
        return newpattern + re.escape(dec), strpattern + subpattern

    if pattern not in _escPtrnCache2:
        newPattern = ''  # match starts at the beginning of the string
        strPattern = ''
        decoders = []  # type: List[decoder_type]
        for s in _reParameters.split(pattern):
            if s is None:
                continue
            if (len(s) in (2, 3) and s[0] == '%'
                    and s[-1] in _digitDecoders
                    and (len(s) == 2 or s[1] in _decimalDigits)):
                # Must match a "%2d" or "%d" style
                dec = _digitDecoders[s[-1]]
                newPattern, strPattern = decode(dec, s, newPattern, strPattern)
            else:
                newPattern += re.escape(s)
                strPattern += s

        newPattern += '$'  # end of the string
        compiledPattern = re.compile(newPattern)
        _escPtrnCache2[pattern] = (compiledPattern, strPattern, decoders)

    return _escPtrnCache2[pattern]


@singledispatch
def dh(value: int, pattern: str, encf: encf_type, decf: decf_type,
       filter: Optional[Callable[[int], bool]] = None) -> str:
    """Function to help with year parsing.

    Usually it will be used as a lambda call in a map::

        lambda v: dh(v, 'pattern string', encf, decf)

    :param encf:
        Converts from an integer parameter to another integer or a tuple of
        integers. Depending on the pattern, each integer will be converted to a
        proper string representation, and will be passed as a format argument
        to the pattern::

                    pattern % encf(value)

        This function is a complement of decf.

    :param decf:
        Converts a tuple/list of non-negative integers found in the original
        value string
        into a normalized value. The normalized value can be passed right back
        into dh() to produce the original string. This function is a complement
        of encf. dh() interprets %d as a decimal and %s as a roman
        numeral number.

    """
    compPattern, strPattern, decoders = escapePattern2(pattern)
    # Encode an integer value into a textual form.
    # This will be called from outside as well as recursivelly to verify
    # parsed value
    if filter and not filter(value):
        raise ValueError('value {} is not allowed'.format(value))

    params = encf(value)

    if isinstance(params, (tuple, list)):
        assert len(params) == len(decoders), (
            'parameter count ({}) does not match decoder count ({})'
            .format(len(params), len(decoders)))
        # convert integer parameters into their textual representation
        str_params = tuple(_make_parameter(decoders[i], param)
                           for i, param in enumerate(params))
        return strPattern % str_params
    assert len(decoders) == 1, (
        'A single parameter does not match {} decoders.'
        .format(len(decoders)))
    # convert integer parameter into its textual representation
    assert isinstance(params, int)
    return strPattern % _make_parameter(decoders[0], params)


@dh.register(str)  # type: ignore
def _(value: str, pattern: str, encf: encf_type, decf: decf_type,
      filter: Optional[Callable[[int], bool]] = None) -> int:
    compPattern, strPattern, decoders = escapePattern2(pattern)
    m = compPattern.match(value)
    if m:
        # decode each found value using provided decoder
        values = [decoder[2](m.group(i + 1))
                  for i, decoder in enumerate(decoders)]
        decValue = decf(values)

        assert not isinstance(decValue, str), \
            'Decoder must not return a string!'

        # recursive call to re-encode and see if we get the original
        # (may through filter exception)
        if value == dh(decValue, pattern, encf, decf, filter):
            return decValue

    raise ValueError("reverse encoding didn't match")


def _make_parameter(decoder: decoder_type, param: int) -> str:
    newValue = decoder[1](param)
    required_digits = decoder[3] if len(decoder) == 4 else None  # type: ignore
    if required_digits is not None and len(newValue) < required_digits:
        # force parameter length by taking the first digit in the list and
        # repeating it required number of times
        # This converts "205" into "0205" for "%4d"
        newValue = decoder[0][0] * (required_digits - len(newValue)) + newValue
    return newValue


# All years/decades/centuries/millenniums are designed in such a way
# as to allow for easy date to string and string to date conversion.
# For example, using any map with either an integer or a string will produce
# its opposite value:
#        Usage scenarios:
#            formats['DecadeAD']['en'](1980) => '1980s'
#            formats['DecadeAD']['en']('1980s') => 1980
#            formats['DecadeAD']['en']('anything else') => raise ValueError
#                                                    (or some other exception?)
# This is useful when trying to decide if a certain article is a localized date
# or not, or generating dates.
# See dh() for additional information.
class MonthNames(abc.Mapping):

    """A Mapping which reads month names from MediaWiki messages."""

    # Predefined month names which are needed at import time
    months = {
        'br': lambda v: slh(v, ['Genver', "C'hwevrer", 'Meurzh', 'Ebrel',
                                'Mae', 'Mezheven', 'Gouere', 'Eost',
                                'Gwengolo', 'Here', 'Du', 'Kerzu']),
        'en': lambda v: slh(v, enMonthNames),
        'ja': lambda v: slh(v, makeMonthList('%d月')),
        'ko': lambda v: slh(v, makeMonthList('%d월')),
        'wa': lambda v: slh(v, waMonthNames),
        'zh': lambda v: slh(v, makeMonthList('%d月')),
    }

    def __getitem__(self, lang: str
                    ) -> Callable[[int], str]:
        if lang not in self.months:
            site = Site()
            # may_long differs
            keys = ['january', 'february', 'march', 'april', 'may_long',
                    'june', 'july', 'august', 'september', 'october',
                    'november', 'december']
            months = list(site.mediawiki_messages(keys, lang=lang).values())
            self.months[lang] = lambda v: slh(v, months)

        return self.months[lang]

    def __iter__(self) -> Iterator[str]:
        return iter(self.months)

    def __len__(self) -> int:
        """Length of preloaded languages with all month names."""
        return len(self.months)


class MonthFormat(abc.MutableMapping):  # type: ignore[type-arg]

    """A Mapping which creates months formats."""

    day_formats = {
        'af': ('%d {}', True),
        'ang': ('%d {}', True),
        'ar': ('%d {}', True),
        'arz': ('%d {}', True),
        'bg': ('%d {}', False),
        'bn': ('{} %%B', None),
        'ceb': ('{} %d', True),
        'csb': ('%d {}a', False),
        'cv': ('{}, %d', True),
        'cy': ('%d {}', True),
        'de': ('%d. {}', True),
        'en': ('{} %d', True),
        'eo': ('%d-a de {}', False),
        'es': ('%d de {}', False),
        'eu': ('{}aren %d', True),
        'fi': ('%d. {}ta', False),
        'fur': ('%d di {}', True),
        'fy': ('%d {}', False),
        'gl': ('%d de {}', False),
        'gsw': ('%d. {}', True),
        'he': ('%d ב{}', None),
        'hu': ('{} %d.', True),
        'ia': ('%d de {}', False),
        'id': ('%d {}', True),
        'ie': ('%d {}', False),
        'io': ('%d di {}', False),
        'it': ('%d {}', False),
        'jv': ('%d {}', True),
        'ka': ('%d {}', None),
        'lb': ('%d. {}', True),
        'mhr': ('%d {}', False),
        'ml': ('{} %d', None),
        'ms': ('%d {}', True),
        'nap': ("%d 'e {}", False),
        'nds': ('%d. {}', True),
        'pt': ('%d de {}', True),
        'ro': ('%d {}', False),
        'sco': ('%d {}', True),
        'scn': ('%d di {}', False),
        'su': ('%d {}', True),
        'sv': ('%d {}', False),
        'ta': ('{} %d', None),
        'te': ('{} %d', None),
        'th': ('%d {}', None),  # %%T
        'tl': ('{} %d', None),
        'tr': ('%d {}', True),
        'tt': ('%d. {}', True),
        'vec': ('%d de {}', False),
        'vo': ('{} %d', False),
    }

    year_formats = {
        'cs': ('{} %d', None),
        'eo': ('{} de %d', None),
        'es': ('{} de %d', True),
        'it': ('Attualità/Anno %d - {}', True),
        'ka': ('{}, %d', None),
        'sk': ('{} %d', None),
        'th': ('{} พ.ศ. %%T', None),
        'tl': ('{} %d', None),
    }

    def __init__(self, index: int, format_key: str) -> None:
        """Initializer of MonthFormat mapping.

        :param index: month number
        :param format_key: formats key like Day_January or Year_December
        """
        self.index = index
        self.variant, _, self.month = format_key.partition('_')
        self.data = {}  # type: Dict[str, Callable[[int], str]]

    def __getitem__(self, key: str) -> Callable[[int], str]:
        if key not in self.data:
            if self.variant == 'Day':
                pattern, ucase = self.day_formats.get(key, ('%d. {}', False))
                func = 'dh_dayOfMnth'
            elif self.variant == 'Year':
                pattern, ucase = self.year_formats.get(key, ('{} %d', True))
                func = 'dh_mnthOfYear'
            else:
                raise KeyError("Wrong variant '{}'".format(self.variant))

            if ucase:
                f = first_upper
            elif ucase is False:
                f = first_lower
            else:
                f = str  # type: ignore

            month_pattern = pattern.format(f(monthName(key, self.index)))
            expression = "lambda v: {}(v, '{}')".format(func, month_pattern)
            self.data[key] = eval(expression)
        return self.data[key]

    def __setitem__(self, key: str, value: Callable[[int], str]) -> None:
        self.data[key] = value

    def __delitem__(self, key: str) -> None:
        raise NotImplementedError("Deleting of key '{}' is not implemented"
                                  .format(key))

    def __iter__(self) -> Iterator[str]:
        return iter(self.data)

    def __len__(self) -> int:
        return len(self.data)


formats = {
    'Number': {
        'ar': lambda v: dh_number(v, '%d (عدد)'),
        'ary': lambda v: dh_number(v, '%d'),
        'be': lambda v: dh_number(v, '%d (лік)'),
        'bg': lambda v: dh_number(v, '%d (число)'),
        'bs': lambda v: dh_number(v, '%d (broj)'),
        'cs': lambda v: dh_number(v, '%d (číslo)'),
        'da': lambda v: dh_number(v, '%d (tal)'),
        'en': lambda v: dh_number(v, '%d (number)'),
        'fa': lambda v: dh_number(v, '%d (عدد)'),
        'fi': lambda v: dh_number(v, '%d (luku)'),
        'fr': lambda v: dh_number(v, '%d (nombre)'),
        'he': lambda v: dh_number(v, '%d (מספר)'),
        'hu': lambda v: dh_number(v, '%d (szám)'),
        'ia': lambda v: dh_number(v, '%d (numero)'),
        'ja': lambda v: dh_number(v, '%d'),
        'ko': lambda v: dh_number(v, '%d'),
        'ksh': lambda v: dh_number(v, '%d (Zahl)'),
        'la': lambda v: dh_number(v, '%d'),
        'lt': lambda v: dh_number(v, '%d (skaičius)'),
        'nds': lambda v: dh_number(v, '%d (Tall)'),
        'nl': lambda v: dh_number(v, '%d (getal)'),
        'nn': lambda v: dh_number(v, 'Talet %d'),
        'nb': lambda v: dh_number(v, '%d (tall)'),
        'nso': lambda v: dh_number(v, '%d (nomoro)'),
        'pl': lambda v: dh_number(v, '%d (liczba)'),
        'ro': lambda v: dh_number(v, '%d (cifră)'),
        'ru': lambda v: dh_number(v, '%d (число)'),
        'sk': lambda v: dh_number(v, '%d (číslo)'),
        'sl': lambda v: dh_number(v, '%d (število)'),
        'sr': lambda v: dh_number(v, '%d (број)'),
        'sv': lambda v: dh_number(v, '%d (tal)'),
        'th': lambda v: dh_number(v, '%d'),  # was %d (จำนวน)
        'tl': lambda v: dh_number(v, '%d (bilang)'),
        'tr': lambda v: dh_number(v, '%d (sayı)'),
        'zh': lambda v: dh_number(v, '%d'),
    },

    'YearAD': defaultdict(lambda: dh_simpleYearAD, **{
        'bn': lambda v: dh_yearAD(v, '%B'),
        'fa': lambda v: dh_yearAD(v, '%F (میلادی)'),
        'gan': lambda v: dh_yearAD(v, '%d年'),
        'gu': lambda v: dh_yearAD(v, '%G'),
        'hi': lambda v: dh_yearAD(v, '%H'),
        'hr': lambda v: dh_yearAD(v, '%d.'),
        'ja': lambda v: dh_yearAD(v, '%d年'),
        'jbo': lambda v: dh_yearAD(v, '%dmoi nanca'),
        'kn': lambda v: dh_yearAD(v, '%K'),
        'ko': lambda v: dh_yearAD(v, '%d년'),
        'ksh': lambda v: dh_yearAD(v, 'Joohr %d'),
        'mr': lambda v: dh_yearAD(v, 'ई.स. %H'),
        'nan': lambda v: dh_yearAD(v, '%d nî'),
        'ru': lambda v: dh_yearAD(v, '%d год'),
        # 2005 => 'พ.ศ. 2548'
        'th': lambda v: dh_yearAD(v, 'พ.ศ. %T'),
        'ur': lambda v: dh_yearAD(v, '%dء'),
        'zh': lambda v: dh_yearAD(v, '%d年'),
    }),

    'YearBC': {
        'af': lambda v: dh_yearBC(v, '%d v.C.'),
        'ar': lambda v: dh_yearBC(v, '%d ق م'),
        'ast': lambda v: dh_yearBC(v, '%d edC'),
        'be': lambda v: dh_yearBC(v, '%d да н.э.'),
        'bg': lambda v: dh_yearBC(v, '%d г. пр.н.е.'),
        'bs': lambda v: dh_yearBC(v, '%d p.n.e.'),
        'ca': lambda v: dh_yearBC(v, '%d aC'),
        'cs': lambda v: dh_yearBC(v, '%d př. n. l.'),
        'cy': lambda v: dh_yearBC(v, '%d CC'),
        'da': lambda v: dh_yearBC(v, '%d f.Kr.'),
        'de': lambda v: dh_yearBC(v, '%d v. Chr.'),
        'el': lambda v: dh_yearBC(v, '%d π.Χ.'),
        'en': lambda v: dh_yearBC(v, '%d BC'),
        'eo': lambda v: dh_yearBC(v, '-%d'),
        'es': lambda v: dh_yearBC(v, '%d a. C.'),
        'et': lambda v: dh_yearBC(v, '%d eKr'),
        'eu': lambda v: dh_yearBC(v, 'K. a. %d'),
        'fa': lambda v: dh_yearBC(v, '%d (پیش از میلاد)'),
        'fi': lambda v: dh_yearBC(v, '%d eaa.'),
        'fo': lambda v: dh_yearBC(v, '%d f. Kr.'),
        'fr': lambda v: dh_yearBC(v, '%d av. J.-C.'),
        'gl': lambda v: dh_yearBC(v, '-%d'),
        'he': lambda v: dh_yearBC(v, '%d לפני הספירה'),
        'hr': lambda v: dh_yearBC(v, '%d. pr. Kr.'),
        'hu': lambda v: dh_yearBC(v, 'I. e. %d'),
        'id': lambda v: dh_yearBC(v, '%d SM'),
        'io': lambda v: dh_yearBC(v, '%d aK'),
        'is': lambda v: dh_yearBC(v, '%d f. Kr.'),
        'it': lambda v: dh_yearBC(v, '%d a.C.'),
        'ka': lambda v: dh_yearBC(v, 'ძვ. წ. %d'),
        'ko': lambda v: dh_yearBC(v, '기원전 %d년'),
        'ksh': lambda v: dh_yearBC(v, 'Joohr %d füür Krėßtůß'),
        'la': lambda v: dh_yearBC(v, '%d a.C.n.'),
        'lb': lambda v: dh_yearBC(v, '-%d'),
        'lt': lambda v: dh_yearBC(v, '%d m. pr. m. e.'),
        'lv': lambda v: dh_yearBC(v, '%d p.m.ē.'),
        'mk': lambda v: dh_yearBC(v, '%d п.н.е.'),
        'ms': lambda v: dh_yearBC(v, '%d SM'),
        'nap': lambda v: dh_yearBC(v, '%d AC'),
        'nds': lambda v: dh_yearBC(v, '%d v. Chr.'),
        'nl': lambda v: dh_yearBC(v, '%d v.Chr.'),
        'nn': lambda v: dh_yearBC(v, '-%d'),
        'nb': lambda v: dh_yearBC(v, '%d f.Kr.'),
        'oc': lambda v: dh_yearBC(v, '-%d'),
        'pl': lambda v: dh_yearBC(v, '%d p.n.e.'),
        'pt': lambda v: dh_yearBC(v, '%d a.C.'),
        'ro': lambda v: dh_yearBC(v, '%d î.Hr.'),
        'ru': lambda v: dh_yearBC(v, '%d год до н. э.'),
        'scn': lambda v: dh_yearBC(v, '%d a.C.'),
        'sk': lambda v: dh_yearBC(v, '%d pred Kr.'),
        'sl': lambda v: dh_yearBC(v, '%d pr. n. št.'),
        'sq': lambda v: dh_yearBC(v, '%d p.e.s.'),
        'sr': lambda v: dh_yearBC(v, '%d. п. н. е.'),
        'sv': lambda v: dh_yearBC(v, '%d f.Kr.'),
        'sw': lambda v: dh_yearBC(v, '%d KK'),
        'ta': lambda v: dh_yearBC(v, 'கி.மு %d'),
        'tr': lambda v: dh_yearBC(v, 'M.Ö. %d'),
        'tt': lambda v: dh_yearBC(v, 'MA %d'),
        'uk': lambda v: dh_yearBC(v, '%d до н. е.'),
        'ur': lambda v: dh_yearBC(v, '%d ق م'),
        'uz': lambda v: dh_yearBC(v, 'Mil. av. %d'),
        'vec': lambda v: dh_yearBC(v, '%d a.C.'),
        'vo': lambda v: dh_yearBC(v, '%d b.K.'),
        'zh': lambda v: dh_yearBC(v, '前%d年'),
    },

    'DecadeAD': {
        'gsw': lambda v: dh_decAD(v, '%der'),
        'ar': lambda v: dh_decAD(v, '%d عقد'),
        'ang': lambda v: dh_decAD(v, '%de'),
        'ast': lambda v: dh_decAD(v, 'Años %d'),
        'bg': lambda v: dh_decAD(v, '%d-те'),
        'br': lambda v: dh_decAD(v, 'Bloavezhioù %d'),
        'bs': lambda v: dh_decAD(v, '%dte'),

        # Unknown what the pattern is, but 1970 is different
        'ca': lambda m: multi(m, [
            (lambda v: dh_decAD(v, 'Dècada de %d'), lambda p: p == 1970),
            (lambda v: dh_decAD(v, 'Dècada del %d'), alwaysTrue)]),

        # 1970s => '1970-1979'
        'cs': lambda m: multi(m, [
            (lambda v: dh_constVal(v, 1, '1-9'), lambda p: p == 1),
            (lambda v: dh(v, '%d-%d',
                          lambda i: (encDec0(i), encDec0(i) + 9), decSinglVal),
             alwaysTrue)]),
        'cy': lambda v: dh_decAD(v, '%dau'),
        'da': lambda v: dh_decAD(v, "%d'erne"),
        'de': lambda v: dh_decAD(v, '%der'),
        'el': lambda v: dh_decAD(v, 'Δεκαετία %d'),
        'en': lambda v: dh_decAD(v, '%ds'),
        'eo': lambda v: dh_decAD(v, '%d-aj jaroj'),
        'es': lambda v: dh_decAD(v, 'Años %d'),
        'et': lambda v: dh_decAD(v, '%d. aastad'),
        'fa': lambda v: dh_decAD(v, 'دهه %d (میلادی)'),

        # decades ending in 00 are spelled differently
        'fi': lambda m: multi(m, [
            (lambda v: dh_constVal(v, 0, 'Ensimmäinen vuosikymmen'),
             lambda p: p == 0),
            (lambda v: dh_decAD(v, '%d-luku'), lambda p: (p % 100 != 0)),
            (lambda v: dh_decAD(v, '%d-vuosikymmen'), alwaysTrue)]),

        'fo': lambda v: dh_decAD(v, '%d-árini'),
        'fr': lambda v: dh_decAD(v, 'Années %d'),
        'ga': lambda v: dh_decAD(v, '%didí'),
        'gan': lambda v: dh_decAD(v, '%d年代'),
        'he': lambda m: multi(m, [
            (lambda v: dh(v, 'שנות ה־%d',
                          lambda i: encDec0(i) % 100,
                          lambda ii: 1900 + ii[0]),
             lambda p: 1900 <= p < 2000),
            # This is a dummy value, just to avoid validation testing.
            (lambda v: dh_decAD(v, '%dth decade'),
             alwaysTrue)]),  # ********** ERROR!!!
        'hi': lambda v: dh_decAD(v, '%H का दशक'),

        # 1970s => 1970-1979
        'hr': lambda m: multi(m, [
            (lambda v: dh_constVal(v, 1, '1-9'), lambda p: p == 1),
            (lambda v: dh(v, '%d-%d',
                          lambda i: (encDec0(i), encDec0(i) + 9),
                          lambda ii: ii[0]), alwaysTrue)]),
        'hu': lambda m: multi(m, [
            (lambda v: dh_constVal(v, 1, '0-s évek'), lambda p: p == 1),
            (lambda v: dh_decAD(v, '%d-as évek'),
             lambda p: (p % 100 // 10) in (0, 2, 3, 6, 8)),
            (lambda v: dh_decAD(v, '%d-es évek'), alwaysTrue)]),
        'io': lambda v: dh_decAD(v, '%da yari'),

        # 1970s => '1971–1980'
        'is': lambda v: dh(v, '%d–%d',
                           lambda i: (encDec1(i), encDec1(i) + 9),
                           lambda ii: ii[0] - 1),
        'it': lambda v: dh_decAD(v, 'Anni %d'),
        'ja': lambda v: dh_decAD(v, '%d年代'),
        'ka': lambda v: dh_decAD(v, '%d-ები‎'),
        'ko': lambda v: dh_decAD(v, '%d년대'),
        'ksh': lambda v: dh_decAD(v, '%d-er Joohre'),

        # 1970s => 'Decennium 198' (1971-1980)
        'la': lambda v: dh(v, 'Decennium %d',
                           lambda i: encDec1(i) // 10 + 1,
                           lambda ii: (ii[0] - 1) * 10),

        # 1970s => 'XX amžiaus 8-as dešimtmetis' (1971-1980)
        'lt': lambda v: dh(v, '%R amžiaus %d-as dešimtmetis',
                           lambda i: (encDec1(i) // 100 + 1,
                                      encDec1(i) % 100 // 10 + 1),
                           lambda v: (v[0] - 1) * 100 + (v[1] - 1) * 10),

        # 1970s => 'Ngahurutanga 198' (1971-1980)
        'mi': lambda v: dh(v, 'Ngahurutanga %d',
                           lambda i: encDec0(i) // 10 + 1,
                           lambda ii: (ii[0] - 1) * 10),

        'mhr': lambda v: dh_decAD(v, '%d ийла'),
        'nan': lambda v: dh_decAD(v, '%d nî-tāi'),
        # 1970s => '1970-1979'
        'nl': lambda m: multi(m, [
            (lambda v: dh_constVal(v, 1, '1-9'), lambda p: p == 1),
            (lambda v: dh(v, '%d-%d',
                          lambda i: (encDec0(i), encDec0(i) + 9), decSinglVal),
             alwaysTrue)]),
        'nn': lambda v: dh_decAD(v, '%d0-åra'),  # FIXME: not sure of this one
        'nb': lambda v: dh_decAD(v, '%d-årene'),
        'os': lambda v: dh_decAD(v, '%d-тæ'),

        # 1970s => 'Lata 70. XX wieku' for anything
        # except 1900-1919, 2000-2019,
        # etc, in which case its 'Lata 1900-1909'
        'pl': lambda m: multi(m, [
            (lambda v: dh(v, 'Lata %d-%d',
                          lambda i: (encDec0(i), encDec0(i) + 9), decSinglVal),
             lambda p: 0 <= p % 100 < 20),
            (lambda v: dh(v, 'Lata %d. %R wieku',
                          lambda i: (encDec0(i) % 100, encDec0(i) // 100 + 1),
                          lambda ii: (ii[1] - 1) * 100 + ii[0]),
             alwaysTrue)]),
        'pt': lambda v: dh_decAD(v, 'Década de %d'),
        'ro': lambda m: multi(m, [
            (lambda v: dh_constVal(v, 0, 'Primul deceniu d.Hr.'),
             lambda p: p == 0),
            (lambda v: dh_decAD(v, 'Anii %d'), alwaysTrue)]),
        'ru': lambda v: dh_decAD(v, '%d-е'),
        'scn': lambda v: dh_decAD(v, '%dini'),

        # 1970 => '70. roky 20. storočia'
        'sk': lambda v: dh(v, '%d. roky %d. storočia',
                           lambda i: (encDec0(i) % 100, encDec0(i) // 100 + 1),
                           lambda ii: (ii[1] - 1) * 100 + ii[0]),

        'sl': lambda v: dh_decAD(v, '%d.'),
        'sq': lambda v: dh_decAD(v, 'Vitet %d'),
        'sr': lambda v: dh_decAD(v, '%dе'),
        'sv': lambda m: multi(m, [
            (lambda v: dh_decAD(v, '%d-talet (decennium)'),
             lambda p: (p % 100 == 0)),
            (lambda v: dh_decAD(v, '%d-talet'), alwaysTrue)]),
        'tt': lambda v: dh_decAD(v, '%d. yıllar'),
        'uk': lambda m: multi(m, [
            (lambda v: dh_decAD(v, '%d-ві'),
             lambda p: p == 0 or (p % 100 == 40)),
            (lambda v: dh_decAD(v, '%d-ні'), lambda p: p % 1000 == 0),
            (lambda v: dh_decAD(v, '%d-ті'), alwaysTrue)]),
        'ur': lambda v: dh_decAD(v, '%d کی دہائی'),
        'wa': lambda v: dh_decAD(v, 'Anêyes %d'),
        'zh': lambda v: dh_decAD(v, '%d年代'),
    },

    'DecadeBC': {
        'ar': lambda v: dh_decBC(v, 'عقد %d ق م'),
        'de': lambda v: dh_decBC(v, '%der v. Chr.'),
        'da': lambda v: dh_decBC(v, "%d'erne f.Kr."),
        'en': lambda v: dh_decBC(v, '%ds BC'),
        'es': lambda v: dh_decBC(v, 'Años %d adC'),
        'et': lambda v: dh_decBC(v, '%d. aastad eKr'),
        'eu': lambda v: dh_decBC(v, 'K. a. %dko hamarkada'),

        # decades ending in 00 are spelled differently
        'fi': lambda m: multi(m, [
            (lambda v: dh_constVal(v, 0, 'Ensimmäinen vuosikymmen eaa.'),
             lambda p: p == 0),
            (lambda v: dh_decBC(v, '%d-luku eaa.'), lambda p: (p % 100 != 0)),
            (lambda v: dh_decBC(v, '%d-vuosikymmen eaa.'), alwaysTrue)]),

        'fr': lambda v: dh_decBC(v, 'Années -%d'),
        'he': lambda v: dh_decBC(v, 'שנות ה־%d לפני הספירה'),
        'hr': lambda v: dh_decBC(v, '%dih p.n.e.'),

        'hu': lambda m: multi(m, [
            (lambda v: dh_constVal(v, 0, 'i. e. 0-s évek'),
             lambda p: p == 0),
            (lambda v: dh_decBC(v, 'i. e. %d-as évek'),
             lambda p: (p % 100 // 10) in (0, 2, 3, 6, 8)),
            (lambda v: dh_decBC(v, 'i. e. %d-es évek'), alwaysTrue)]),
        'it': lambda v: dh_decBC(v, 'Anni %d a.C.'),
        'ka': lambda v: dh_decBC(v, 'ძვ. წ. %d-ები'),
        'ksh': lambda v: dh_decBC(v, '%d-er Joohre füür Krėßtůß'),
        # uncertain if ksh is right. might go to redirect.

        # '19-10 v. Chr.'
        'nl': lambda m: multi(m, [
            (lambda v: dh_constVal(v, 1, '9-1 v.Chr.'), lambda p: p == 1),
            (lambda v: dh(v, '%d-%d v.Chr.',
                          lambda i: (encDec0(i) + 9, encDec0(i)),
                          lambda ii: ii[1]), alwaysTrue)]),
        'pt': lambda v: dh_decBC(v, 'Década de %d a.C.'),
        'ro': lambda m: multi(m, [
            (lambda v: dh_constVal(v, 0, 'Primul deceniu î.Hr.'),
             lambda p: p == 0),
            (lambda v: dh_decBC(v, 'Anii %d î.Hr.'), alwaysTrue)]),

        'ru': lambda v: dh_decBC(v, '%d-е до н. э.'),
        'sl': lambda v: dh_decBC(v, '%d. pr. n. št.'),

        'sv': lambda m: multi(m, [
            (lambda v: dh_decBC(v, '%d-talet f.Kr. (decennium)'),
             lambda p: (p % 100 == 0)),
            (lambda v: dh_decBC(v, '%d-talet f.Kr.'), alwaysTrue)]),

        'tt': lambda v: dh_decBC(v, 'MA %d. yıllar'),
        'uk': lambda m: multi(m, [
            (lambda v: dh_decBC(v, '%d-ві до Р.Х.'),
             lambda p: p == 0 or (p % 100 == 40)),
            (lambda v: dh_decBC(v, '%d-ті до Р.Х.'), alwaysTrue)]),
        'ur': lambda v: dh_decBC(v, '%d کی دہائی ق م'),
        'zh': lambda v: dh_decBC(v, '前%d年代'),
    },

    'CenturyAD': {
        'af': lambda m: multi(m, [
            (lambda v: dh_centuryAD(v, '%dste eeu'),
             lambda p: p in (1, 8) or (p >= 20)),
            (lambda v: dh_centuryAD(v, '%dde eeu'), alwaysTrue)]),
        'ang': lambda v: dh_centuryAD(v, '%de gēarhundred'),
        'ar': lambda v: dh_centuryAD(v, 'القرن %d'),
        'ast': lambda v: dh_centuryAD(v, 'Sieglu %R'),
        'be': lambda v: dh_centuryAD(v, '%d стагодзьдзе'),
        'bg': lambda v: dh_centuryAD(v, '%d век'),
        'br': lambda m: multi(m, [
            (lambda v: dh_constVal(v, 1, 'Iañ kantved'), lambda p: p == 1),
            (lambda v: dh_constVal(v, 2, 'Eil kantved'), lambda p: p == 2),
            (lambda v: dh_centuryAD(v, '%Re kantved'), lambda p: p in (2, 3)),
            (lambda v: dh_centuryAD(v, '%Rvet kantved'), alwaysTrue)]),
        'bs': lambda v: dh_centuryAD(v, '%d. vijek'),
        'ca': lambda v: dh_centuryAD(v, 'Segle %R'),
        'cs': lambda v: dh_centuryAD(v, '%d. století'),
        'cv': lambda v: dh_centuryAD(v, '%R ĕмĕр'),
        'cy': lambda m: multi(m, [
            (lambda v: dh_centuryAD(v, '%deg ganrif'),
             lambda p: p in (17, 19)),
            (lambda v: dh_centuryAD(v, '%dain ganrif'), lambda p: p == 21),
            (lambda v: dh_centuryAD(v, '%dfed ganrif'), alwaysTrue)]),
        'da': lambda v: dh_centuryAD(v, '%d00-tallet'),
        'de': lambda v: dh_centuryAD(v, '%d. Jahrhundert'),
        'el': lambda m: multi(m, [
            (lambda v: dh_centuryAD(v, '%dός αιώνας'), lambda p: p == 20),
            (lambda v: dh_centuryAD(v, '%dος αιώνας'), alwaysTrue)]),
        'en': lambda m: multi(m, [
            (lambda v: dh_centuryAD(v, '%dst century'),
             lambda p: p == 1 or (p > 20 and p % 10 == 1)),
            (lambda v: dh_centuryAD(v, '%dnd century'),
             lambda p: p == 2 or (p > 20 and p % 10 == 2)),
            (lambda v: dh_centuryAD(v, '%drd century'),
             lambda p: p == 3 or (p > 20 and p % 10 == 3)),
            (lambda v: dh_centuryAD(v, '%dth century'), alwaysTrue)]),
        'eo': lambda v: dh_centuryAD(v, '%d-a jarcento'),
        'es': lambda v: dh_centuryAD(v, 'Siglo %R'),
        'et': lambda v: dh_centuryAD(v, '%d. sajand'),
        'eu': lambda v: dh_centuryAD(v, '%R. mendea'),  # %R. mende
        'fa': lambda m: multi(m, [
            (lambda v: dh_constVal(v, 20, 'سده ۲۰ (میلادی)'),
             lambda p: p == 20),
            # This is a dummy value, just to avoid validation testing.
            # Later, it should be replaced with a proper 'fa' titles
            (lambda v: dh_centuryAD(v, 'سده %d (میلادی)'),
             alwaysTrue)]),  # ********** ERROR!!!
        'fi': lambda m: multi(m, [
            (lambda v: dh_constVal(v, 1, 'Ensimmäinen vuosisata'),
             lambda p: p == 1),
            (lambda v: dh(v, '%d00-luku',
                          lambda i: i - 1,
                          lambda ii: ii[0] + 1), alwaysTrue)]),
        'fo': lambda v: dh_centuryAD(v, '%d. øld'),
        'fr': lambda m: multi(m, [
            (lambda v: dh_centuryAD(v, '%Rer siècle'), lambda p: p == 1),
            (lambda v: dh_centuryAD(v, '%Re siècle'), alwaysTrue)]),
        'fy': lambda v: dh_centuryAD(v, '%de ieu'),
        'ga': lambda v: dh_centuryAD(v, '%dú haois'),
        'gl': lambda v: dh_centuryAD(v, 'Século %R'),
        'gsw': lambda v: dh_centuryAD(v, '%d. Jahrhundert'),
        'he': lambda v: dh_centuryAD(v, 'המאה ה־%d'),
        'hi': lambda m: multi(m, [
            (lambda v: dh_constVal(v, 20, 'बीसवी शताब्दी'), lambda p: p == 20),
            # This is a dummy value, just to avoid validation testing.
            # Later, it should be replaced with a proper 'fa' titles
            (lambda v: dh_centuryAD(v, '%dth century'),
             alwaysTrue)]),  # ********** ERROR!!!
        'hr': lambda v: dh_centuryAD(v, '%d. stoljeće'),
        'hu': lambda v: dh_centuryAD(v, '%d. század'),
        'id': lambda v: dh_centuryAD(v, 'Abad ke-%d'),
        'io': lambda v: dh_centuryAD(v, '%dma yar-cento'),
        'it': lambda v: dh_centuryAD(v, '%R secolo'),
        'is': lambda v: dh_centuryAD(v, '%d. öldin'),
        'ja': lambda v: dh_centuryAD(v, '%d世紀'),
        'jv': lambda v: dh_centuryAD(v, 'Abad kaping %d'),
        'ka': lambda v: dh_centuryAD(v, '%R საუკუნე'),
        'ko': lambda v: dh_centuryAD(v, '%d세기'),
        'ku': lambda v: dh_centuryAD(v, "Sedsala %d'an"),
        'kw': lambda m: multi(m, [
            (lambda v: dh_centuryAD(v, '%dsa kansblydhen'), lambda p: p <= 3),
            (lambda v: dh_centuryAD(v, '%da kansblydhen'), lambda p: p == 4),
            (lambda v: dh_centuryAD(v, '%des kansblydhen'), lambda p: p == 5),
            (lambda v: dh_centuryAD(v, '%dns kansblydhen'), lambda p: p >= 20),
            (lambda v: dh_centuryAD(v, '%dves kansblydhen'), alwaysTrue)]),
        'ksh': lambda v: dh_centuryAD(v, '%d. Joohunndot'),
        'la': lambda v: dh_centuryAD(v, 'Saeculum %d'),
        'lb': lambda v: dh_centuryAD(v, '%d. Joerhonnert'),

        # Limburgish (li) have individual names for each century
        'li': lambda v: slh(v, ['Ierste iew', 'Twiede iew', 'Derde iew',
                                'Veerde iew', 'Viefde iew', 'Zesde iew',
                                'Zevende iew', 'Achste iew',
                                'Negende iew', 'Tiende iew',
                                'Elfde iew', 'Twelfde iew',
                                'Dertiende iew', 'Veertiende iew',
                                'Vieftiende iew', 'Zestiende iew',
                                'Zeventiende iew', 'Achtiende iew',
                                'Negentiende iew', 'Twintegste iew',
                                'Einentwintegste iew',
                                'Twieëntwintegste iew']),

        'lt': lambda v: dh_centuryAD(v, '%R amžius'),
        'lv': lambda v: dh_centuryAD(v, '%d. gadsimts'),
        'mi': lambda v: dh_centuryAD(v, 'Tua %d rau tau'),
        'mk': lambda v: dh_centuryAD(v, '%d век'),
        'nan': lambda v: dh_centuryAD(v, '%d sè-kí'),
        'nds': lambda v: dh_centuryAD(v, '%d. Johrhunnert'),
        'nl': lambda v: dh_centuryAD(v, '%de eeuw'),
        'nn': lambda m: multi(m, [
            (lambda v: dh_constVal(v, 1, '1. århundret'), lambda p: p == 1),
            (lambda v: dh(v, '%d00-talet', lambda i: i - 1,
                          lambda ii: ii[0] + 1), alwaysTrue)]),
        'nb': lambda v: dh_centuryAD(v, '%d. århundre'),
        'os': lambda v: dh_centuryAD(v, '%R æнус'),
        'pl': lambda v: dh_centuryAD(v, '%R wiek'),
        'pt': lambda v: dh_centuryAD(v, 'Século %R'),
        'ro': lambda v: dh_centuryAD(v, 'Secolul %R'),
        'ru': lambda v: dh_centuryAD(v, '%R век'),
        'scn': lambda v: dh_centuryAD(v, 'Sèculu %R'),
        'sk': lambda v: dh_centuryAD(v, '%d. storočie'),
        'sl': lambda v: dh_centuryAD(v, '%d. stoletje'),
        'sr': lambda v: dh_centuryAD(v, '%d. век'),
        'sq': lambda v: dh_centuryAD(v, 'Shekulli %R'),
        'sv': lambda v: dh(v, '%d00-talet',
                           lambda i: i - 1, lambda ii: ii[0] + 1),
        'su': lambda v: dh_centuryAD(v, 'Abad ka-%d'),
        'th': lambda v: dh_centuryAD(v, 'คริสต์ศตวรรษที่ %d'),
        'tr': lambda v: dh_centuryAD(v, '%d. yüzyıl'),
        'tt': lambda v: dh_centuryAD(v, '%d. yöz'),
        'uk': lambda v: dh_centuryAD(v, '%d століття'),
        'ur': lambda v: dh_centuryAD(v, '%d ویں صدی'),
        'vi': lambda v: dh_centuryAD(v, 'Thế kỷ %d'),
        'wa': lambda v: dh_centuryAD(v, '%dinme sieke'),
        'zh': lambda v: dh_centuryAD(v, '%d世纪'),
    },

    'CenturyBC': {
        'af': lambda m: multi(m, [
            (lambda v: dh_centuryBC(v, '%dste eeu v.C.'),
             lambda p: p in (1, 8) or (p >= 20)),
            (lambda v: dh_centuryBC(v, '%dde eeu v.C.'), alwaysTrue)]),
        'bg': lambda v: dh_centuryBC(v, '%d век пр.н.е.'),
        'br': lambda m: multi(m, [
            (lambda v: dh_constVal(v, 1, 'Iañ kantved kt JK'),
             lambda p: p == 1),
            (lambda v: dh_constVal(v, 2, 'Eil kantved kt JK'),
             lambda p: p == 2),
            (lambda v: dh_centuryBC(v, '%Re kantved kt JK'),
             lambda p: p in (2, 3)),
            (lambda v: dh_centuryBC(v, '%Rvet kantved kt JK'), alwaysTrue)]),
        'ca': lambda v: dh_centuryBC(v, 'Segle %R aC'),
        'cs': lambda v: dh_centuryBC(v, '%d. století př. n. l.'),
        'da': lambda v: dh_centuryBC(v, '%d. århundrede f.Kr.'),
        'de': lambda v: dh_centuryBC(v, '%d. Jahrhundert v. Chr.'),
        'el': lambda v: dh_centuryBC(v, '%dος αιώνας π.Χ.'),
        'en': lambda m: multi(m, [
            (lambda v: dh_centuryBC(v, '%dst century BC'),
             lambda p: p == 1 or (p > 20 and p % 10 == 1)),
            (lambda v: dh_centuryBC(v, '%dnd century BC'),
             lambda p: p == 2 or (p > 20 and p % 10 == 2)),
            (lambda v: dh_centuryBC(v, '%drd century BC'),
             lambda p: p == 3 or (p > 20 and p % 10 == 3)),
            (lambda v: dh_centuryBC(v, '%dth century BC'), alwaysTrue)]),
        'eo': lambda v: dh_centuryBC(v, '%d-a jarcento a.K.'),
        'es': lambda v: dh_centuryBC(v, 'Siglo %R adC'),
        'et': lambda v: dh_centuryBC(v, '%d. aastatuhat eKr'),
        'fi': lambda m: multi(m, [
            (lambda v: dh_constVal(v, 1, 'Ensimmäinen vuosisata eaa.'),
             lambda p: p == 1),
            (lambda v: dh(v, '%d00-luku eaa.', lambda i: i - 1,
                          lambda ii: ii[0] + 1), alwaysTrue)]),
        'fr': lambda m: multi(m, [
            (lambda v: dh_centuryBC(v, '%Rer siècle av. J.-C.'),
             lambda p: p == 1),
            (lambda v: dh_centuryBC(v, '%Re siècle av. J.-C.'),
             alwaysTrue)]),
        'he': lambda v: dh_centuryBC(v, 'המאה ה־%d לפני הספירה'),
        'hr': lambda v: dh_centuryBC(v, '%d. stoljeće p.n.e.'),
        'id': lambda v: dh_centuryBC(v, 'Abad ke-%d SM'),
        'io': lambda v: dh_centuryBC(v, '%dma yar-cento aK'),
        'it': lambda v: dh_centuryBC(v, '%R secolo AC'),
        'ja': lambda v: dh_centuryBC(v, '紀元前%d世紀'),
        'ka': lambda v: dh_centuryBC(v, 'ძვ. წ. %R საუკუნე'),
        'ko': lambda v: dh_centuryBC(v, '기원전 %d세기'),
        'ksh': lambda v: dh_centuryBC(v, '%d. Joohunndot füür Kreůßtůß'),
        # uncertain if ksh is right. might go to redirect.
        'la': lambda v: dh_centuryBC(v, 'Saeculum %d a.C.n.'),
        'lb': lambda v: dh_centuryBC(v, '%d. Joerhonnert v. Chr.'),
        'nl': lambda v: dh_centuryBC(v, '%de eeuw v.Chr.'),
        'nn': lambda m: multi(m, [
            (lambda v: dh_constVal(v, 1, '1. århundret fvt.'),
             lambda p: p == 1),
            (lambda v: dh(v, '%d00-talet fvt.', lambda i: i - 1,
                          lambda ii: ii[0] + 1), alwaysTrue)]),
        'nb': lambda v: dh_centuryBC(v, '%d. århundre f.Kr.'),
        'pl': lambda v: dh_centuryBC(v, '%R wiek p.n.e.'),
        'pt': lambda v: dh_centuryBC(v, 'Século %R a.C.'),
        'ro': lambda m: multi(m, [
            (lambda v: dh_constVal(v, 1, 'Secolul I î.Hr.'), lambda p: p == 1),
            (lambda v: dh_centuryBC(v, 'Secolul al %R-lea î.Hr.'),
             alwaysTrue)]),
        'ru': lambda v: dh_centuryBC(v, '%R век до н. э.'),
        'scn': lambda v: dh_centuryBC(v, 'Sèculu %R a.C.'),
        'sk': lambda v: dh_centuryBC(v, '%d. storočie pred Kr.'),
        'sl': lambda v: dh_centuryBC(v, '%d. stoletje pr. n. št.'),
        'sq': lambda v: dh_centuryBC(v, 'Shekulli %R p.e.s.'),
        'sr': lambda v: dh_centuryBC(v, '%d. век пне.'),
        'sv': lambda v: dh(v, '%d00-talet f.Kr.',
                           lambda i: i - 1, lambda ii: ii[0] + 1),
        'tr': lambda v: dh_centuryBC(v, 'MÖ %d. yüzyıl'),
        'tt': lambda v: dh_centuryBC(v, 'MA %d. yöz'),
        'uk': lambda v: dh_centuryBC(v, '%d століття до Р.Х.'),
        'zh': lambda m: multi(m, [
            (lambda v: dh_centuryBC(v, '前%d世纪'), lambda p: p < 4),
            (lambda v: dh_centuryBC(v, '前%d世紀'), alwaysTrue)]),
    },

    'CenturyAD_Cat': {
        'cs': lambda v: dh_centuryAD(v, '%d. století'),
        'da': lambda v: dh_centuryAD(v, '%d. århundrede'),
        'nb': lambda v: dh(v, '%d-tallet',
                           lambda i: (i - 1) * 100,
                           lambda ii: ii[0] // 100 + 1),
    },

    'CenturyBC_Cat': {
        'cs': lambda v: dh_centuryBC(v, '%d. století př. n. l.'),
        'de': lambda v: dh_centuryBC(v, 'Jahr (%d. Jh. v. Chr.)'),
        'nb': lambda v: dh(v, '%d-tallet f.Kr.',
                           lambda i: (i - 1) * 100,
                           lambda ii: ii[0] // 100 + 1),
    },

    'MillenniumAD': {
        'bg': lambda v: dh_millenniumAD(v, '%d хилядолетие'),
        'ca': lambda v: dh_millenniumAD(v, 'Mil·lenni %R'),
        'cs': lambda v: dh_millenniumAD(v, '%d. tisíciletí'),
        'de': lambda v: dh_millenniumAD(v, '%d. Jahrtausend'),
        'el': lambda v: dh_millenniumAD(v, '%dη χιλιετία'),
        'en': lambda m: multi(m, [
            (lambda v: dh_millenniumAD(v, '%dst millennium'),
             lambda p: p == 1 or (p > 20 and p % 10 == 1)),
            (lambda v: dh_millenniumAD(v, '%dnd millennium'),
             lambda p: p == 2 or (p > 20 and p % 10 == 2)),
            (lambda v: dh_millenniumAD(v, '%drd millennium'),
             lambda p: p == 3 or (p > 20 and p % 10 == 3)),
            (lambda v: dh_millenniumAD(v, '%dth millennium'),
             alwaysTrue)]),
        'es': lambda v: dh_millenniumAD(v, '%R milenio'),

        'fa': lambda v: dh_millenniumAD(v, 'هزاره %R (میلادی)'),
        'fi': lambda m: multi(m, [
            (lambda v: dh_constVal(v, 1, 'Ensimmäinen vuosituhat'),
             lambda p: p == 1),
            (lambda v: dh_constVal(v, 2, 'Toinen vuosituhat'),
             lambda p: p == 2),
            (lambda v: dh_constVal(v, 3, 'Kolmas vuosituhat'),
             lambda p: p == 3),
            (lambda v: dh_constVal(v, 4, 'Neljäs vuosituhat'),
             lambda p: p == 4),
            (lambda v: dh_constVal(v, 5, 'Viides vuosituhat'),
             lambda p: p == 5),
            (lambda v: dh(v, '%d000-vuosituhat',
                          lambda i: i - 1,
                          lambda ii: ii[0] + 1),
             alwaysTrue)]),

        'fr': lambda m: multi(m, [
            (lambda v: dh_millenniumAD(v, '%Rer millénaire'),
             lambda p: p == 1),
            (lambda v: dh_millenniumAD(v, '%Re millénaire'), alwaysTrue)]),
        'he': lambda m: multi(m, [
            (lambda v: dh_millenniumAD(v, 'האלף הראשון %d'), lambda p: p == 1),
            (lambda v: dh_millenniumAD(v, 'האלף השני %d'), lambda p: p == 2),
            (lambda v: dh_millenniumAD(v, 'האלף השלישי %d'), lambda p: p == 3),
            (lambda v: dh_millenniumAD(v, 'האלף הרביעי %d'), lambda p: p == 4),
            (lambda v: dh_millenniumAD(v, 'האלף החמישי %d '),
             lambda p: p == 5),
            (lambda v: dh_millenniumAD(v, 'האלף השישי %d'), lambda p: p == 6),
            (lambda v: dh_millenniumAD(v, 'האלף השביעי %d'), lambda p: p == 7),
            (lambda v: dh_millenniumAD(v, 'האלף השמיני %d'), lambda p: p == 8),
            (lambda v: dh_millenniumAD(v, 'האלף התשיעי %d'), lambda p: p == 9),
            (lambda v: dh_millenniumAD(v, 'האלף העשירי %d'),
             lambda p: p == 10),
            (lambda v: dh_millenniumAD(v, 'האלף ה־%d'), alwaysTrue)]),
        'hu': lambda v: dh_millenniumAD(v, '%d. évezred'),
        'it': lambda v: dh_millenniumAD(v, '%R millennio'),
        'ja': lambda v: dh_millenniumAD(v, '%d千年紀'),
        'ka': lambda v: dh_millenniumAD(v, '%R ათასწლეული'),
        'ksh': lambda m: multi(m, [
            (lambda v: dh_constVal(v, 1, 'Eetße Johdousend'),
             lambda p: p == 1),
            (lambda v: dh_constVal(v, 2, 'Zweijte Johdousend'),
             lambda p: p == 2),
            (lambda v: dh_constVal(v, 3, 'Drette Johdousend'),
             lambda p: p == 3),
            (lambda v: dh_constVal(v, 4, 'Veete Johdousend'),
             lambda p: p == 4),
            (lambda v: dh_constVal(v, 5, 'Föfte Johdousend'),
             lambda p: p == 5),
            (lambda v: dh_millenniumAD(v, '%d. Johdousend'), alwaysTrue)]),
        'lb': lambda v: dh_millenniumAD(v, '%d. Joerdausend'),
        'mhr': lambda v: dh_millenniumAD(v, '%R. курым — '),
        'lt': lambda v: dh_millenniumAD(v, '%d tūkstantmetis'),
        'pt': lambda v: slh(v, [
            'Primeiro milénio d.C.', 'Segundo milénio d.C.',
            'Terceiro milénio d.C.', 'Quarto milénio d.C.']),
        'ro': lambda v: slh(v, ['Mileniul I', 'Mileniul al II-lea',
                                'Mileniul III']),
        'ru': lambda v: dh_millenniumAD(v, '%d тысячелетие'),
        'sk': lambda v: dh_millenniumAD(v, '%d. tisícročie'),
        'sl': lambda v: dh_millenniumAD(v, '%d. tisočletje'),
        'sv': lambda v: dh(v, '%d000-talet (millennium)',
                           lambda i: i - 1, lambda ii: ii[0] + 1),
        'tt': lambda v: dh_millenniumAD(v, '%d. meñyıllıq'),
        'ur': lambda m: multi(m, [
            (lambda v: dh_constVal(v, 0, '0000مبم'), lambda p: p == 0),
            (lambda v: dh_millenniumAD(v, '%d000مبم'), alwaysTrue)]),
    },

    'MillenniumBC': {
        'bg': lambda v: dh_millenniumBC(v, '%d хилядолетие пр.н.е.'),
        'ca': lambda v: dh_millenniumBC(v, 'Mil·lenni %R aC'),
        'cs': lambda v: dh_millenniumBC(v, '%d. tisíciletí př. n. l.'),
        'da': lambda v: dh_millenniumBC(v, '%d. årtusinde f.Kr.'),
        'de': lambda v: dh_millenniumBC(v, '%d. Jahrtausend v. Chr.'),
        'el': lambda v: dh_millenniumBC(v, '%dη χιλιετία π.Χ.'),
        'en': lambda v: dh_millenniumBC(v, '%dst millennium BC'),
        'es': lambda v: dh_millenniumBC(v, '%R milenio adC'),
        'fi': lambda m: multi(m, [
            (lambda v: dh_constVal(v, 1, 'Ensimmäinen vuosituhat eaa.'),
             lambda p: p == 1),
            (lambda v: dh(v, '%d000-vuosituhat eaa.', lambda i: i - 1,
                          lambda ii: ii[0] + 1), alwaysTrue)]),
        'fr': lambda v: dh_millenniumBC(v, '%Rer millénaire av. J.-C.'),
        'he': lambda m: multi(m, [
            (lambda v: dh_millenniumAD(v, 'האלף הראשון %d לפני הספירה'),
             lambda p: p == 1),
            (lambda v: dh_millenniumAD(v, 'האלף השני %d לפני הספירה'),
             lambda p: p == 2),
            (lambda v: dh_millenniumAD(v, 'האלף השלישי %d לפני הספירה'),
             lambda p: p == 3),
            (lambda v: dh_millenniumAD(v, 'האלף הרביעי %d לפני הספירה'),
             lambda p: p == 4),
            (lambda v: dh_millenniumAD(v, 'האלף החמישי %d לפני הספירה'),
             lambda p: p == 5),
            (lambda v: dh_millenniumAD(v, 'האלף השישי %d לפני הספירה'),
             lambda p: p == 6),
            (lambda v: dh_millenniumAD(v, 'האלף השביעי %d לפני הספירה'),
             lambda p: p == 7),
            (lambda v: dh_millenniumAD(v, 'האלף השמיני %d לפני הספירה'),
             lambda p: p == 8),
            (lambda v: dh_millenniumAD(v, 'האלף התשיעי %d לפני הספירה'),
             lambda p: p == 9),
            (lambda v: dh_millenniumAD(v, 'האלף העשירי %d לפני הספירה'),
             lambda p: p == 10),
            (lambda v: dh_millenniumAD(v, 'האלף ה־%d לפני הספירה'),
             alwaysTrue)]),
        'hu': lambda v: dh_millenniumBC(v, 'I. e. %d. évezred'),
        'it': lambda v: dh_millenniumBC(v, '%R millennio AC'),
        'ja': lambda v: dh_millenniumBC(v, '紀元前%d千年紀'),
        'ka': lambda v: dh_millenniumBC(v, 'ძვ. წ. %R ათასწლეული'),
        'lb': lambda v: dh_millenniumBC(v, '%d. Joerdausend v. Chr.'),
        'nl': lambda v: dh_millenniumBC(v, '%de millennium v.Chr.'),
        'pt': lambda v: slh(v, ['Primeiro milénio a.C.',
                                'Segundo milénio a.C.',
                                'Terceiro milénio a.C.',
                                'Quarto milénio a.C.']),
        'ro': lambda v: dh_millenniumBC(v, 'Mileniul %R î.Hr.'),
        'ru': lambda v: dh_millenniumBC(v, '%d тысячелетие до н. э.'),
        'sv': lambda v: dh(v, '%d000-talet f.Kr. (millennium)',
                           lambda i: i - 1, lambda ii: ii[0] + 1),
        'tt': lambda v: dh_millenniumBC(v, 'MA %d. meñyıllıq'),
        'zh': lambda v: dh_millenniumBC(v, '前%d千年'),
    },

    'Cat_Year_MusicAlbums': {
        'ar': lambda v: dh_yearAD(v, 'ألبومات %d'),
        'cs': lambda v: dh_yearAD(v, 'Alba roku %d'),
        'en': lambda v: dh_yearAD(v, '%d albums'),
        'fa': lambda v: dh_yearAD(v, 'آلبوم‌های %d (میلادی)'),
        'fi': lambda v: dh_yearAD(v, 'Vuoden %d albumit'),
        'fr': lambda v: dh_yearAD(v, 'Album musical sorti en %d'),
        'he': lambda v: dh_yearAD(v, 'אלבומי %d'),
        'nb': lambda v: dh_yearAD(v, 'Musikkalbum fra %d'),
        'pl': lambda v: dh_yearAD(v, 'Albumy muzyczne wydane w roku %d'),
        'sl': lambda v: dh_yearAD(v, 'Albumi iz %d'),
        'sv': lambda v: dh_yearAD(v, '%d års musikalbum'),
    },

    'Cat_BirthsAD': {
        'an': lambda v: dh_yearAD(v, '%d (naixencias)'),
        'ar': lambda v: dh_yearAD(v, 'مواليد %d'),
        'ary': lambda v: dh_yearAD(v, 'زيادة %d'),
        'arz': lambda v: dh_yearAD(v, 'مواليد %d'),
        'bar': lambda v: dh_yearAD(v, 'Geboren %d'),
        'be': lambda v: dh_yearAD(v, 'Нарадзіліся ў %d годзе'),
        'be-tarask': lambda v: dh_yearAD(v, 'Нарадзіліся ў %d годзе'),
        'bg': lambda v: dh_yearAD(v, 'Родени през %d година'),
        'bjn': lambda v: dh_yearAD(v, 'Kalahiran %d'),
        'bn': lambda v: dh_yearAD(v, '%B-এ জন্ম'),
        'bpy': lambda v: dh_yearAD(v, 'মারি %B-এ উজ্জিসিতা'),
        'br': lambda v: dh_yearAD(v, 'Ganedigezhioù %d'),
        'bs': lambda v: dh_yearAD(v, '%d rođenja'),
        'cbk-zam': lambda v: dh_yearAD(v, 'Nacidos en %d'),
        'crh': lambda v: dh_yearAD(v, '%d senesinde doğğanlar'),
        'cs': lambda v: dh_yearAD(v, 'Narození %d'),
        'cy': lambda v: dh_yearAD(v, 'Genedigaethau %d'),
        'da': lambda v: dh_yearAD(v, 'Født i %d'),
        'de': lambda v: dh_yearAD(v, 'Geboren %d'),
        'dsb': lambda v: dh_yearAD(v, 'Roź. %d'),
        'el': lambda v: dh_yearAD(v, 'Γεννήσεις το %d'),
        'en': lambda v: dh_yearAD(v, '%d births'),
        'eo': lambda v: dh_yearAD(v, 'Naskiĝintoj en %d'),
        'es': lambda v: dh_yearAD(v, 'Nacidos en %d'),
        'et': lambda v: dh_yearAD(v, 'Sündinud %d'),
        'eu': lambda v: dh_yearAD(v, '%dko jaiotzak'),
        'fi': lambda v: dh_yearAD(v, 'Vuonna %d syntyneet'),
        'fa': lambda v: dh_yearAD(v, 'زادگان %F (میلادی)'),
        'fr': lambda v: dh_yearAD(v, 'Naissance en %d'),
        'ga': lambda v: dh_yearAD(v, 'Daoine a rugadh i %d'),
        'gan': lambda v: dh_yearAD(v, '%d年出世'),
        'gv': lambda v: dh_yearAD(v, "Ruggyryn 'sy vlein %d"),
        'hsb': lambda v: dh_yearAD(v, 'Rodź. %d'),
        'hy': lambda v: dh_yearAD(v, '%d ծնունդներ'),
        'id': lambda v: dh_yearAD(v, 'Kelahiran %d'),
        'is': lambda v: dh_yearAD(v, 'Fólk fætt árið %d'),
        'it': lambda v: dh_yearAD(v, 'Nati nel %d'),
        'ja': lambda v: dh_yearAD(v, '%d年生'),
        'jv': lambda v: dh_yearAD(v, 'Lair %d'),
        'ka': lambda v: dh_yearAD(v, 'დაბადებული %d'),
        'kk': lambda v: dh_yearAD(v, '%d жылы туғандар'),
        'ko': lambda v: dh_yearAD(v, '%d년 태어남'),
        'la': lambda v: dh_yearAD(v, 'Nati %d'),
        'lb': lambda v: dh_yearAD(v, 'Gebuer %d'),
        'lv': lambda v: dh_yearAD(v, '%d. gadā dzimušiel'),
        'mk': lambda v: dh_yearAD(v, 'Родени во %d година'),
        'ml': lambda v: dh_yearAD(v, '%d-ൽ ജനിച്ചവർ'),
        'mn': lambda v: dh_yearAD(v, '%d онд төрөгсөд'),
        'mr': lambda v: dh_yearAD(v, 'इ.स. %H मधील जन्म'),
        'ms': lambda v: dh_yearAD(v, 'Kelahiran %d'),
        'mt': lambda v: dh_yearAD(v, 'Twieldu fl-%d'),
        'nah': lambda v: dh_yearAD(v, 'Ōtlācatqueh xiuhpan %d'),
        'new': lambda v: dh_yearAD(v, '%Hय् बुगु'),
        'nn': lambda v: dh_yearAD(v, 'Fødde i %d'),
        'nb': lambda v: dh_yearAD(v, 'Fødsler i %d'),
        'oc': lambda v: dh_yearAD(v, 'Naissença en %d'),
        'pdc': lambda v: dh_yearAD(v, 'Gebore %d'),
        'pl': lambda v: dh_yearAD(v, 'Urodzeni w %d'),
        'qu': lambda v: dh_yearAD(v, 'Paqarisqa %d'),
        'ro': lambda v: dh_yearAD(v, 'Nașteri în %d'),
        'ru': lambda v: dh_yearAD(v, 'Родившиеся в %d году'),
        'sah': lambda v: dh_yearAD(v, '%d сыллаахха төрөөбүттэр'),
        'se': lambda v: dh_yearAD(v, 'Riegádeamit %d'),
        'sh': lambda v: dh_yearAD(v, 'Rođeni %d.'),
        'sk': lambda v: dh_yearAD(v, 'Narodenia v %d'),
        'sl': lambda v: dh_yearAD(v, 'Rojeni leta %d'),
        'sq': lambda v: dh_yearAD(v, 'Lindje %d'),
        'sr': lambda v: dh_yearAD(v, 'Рођени %d.'),
        'sv': lambda v: dh_yearAD(v, 'Födda %d'),
        'sw': lambda v: dh_yearAD(v, 'Waliozaliwa %d'),
        'szl': lambda v: dh_yearAD(v, 'Rodzyńi we %d'),
        'ta': lambda v: dh_yearAD(v, '%d பிறப்புகள்'),
        'te': lambda v: dh_yearAD(v, '%d జననాలు'),
        'th': lambda v: dh_yearAD(v, 'บุคคลที่เกิดในปี พ.ศ. %T'),
        'tl': lambda v: dh_yearAD(v, 'Ipinanganak noong %d'),
        'tr': lambda v: dh_yearAD(v, '%d doğumlular'),
        'tt': lambda v: dh_yearAD(v, '%d елда туганнар'),
        'uk': lambda v: dh_yearAD(v, 'Народились %d'),
        'ur': lambda v: dh_yearAD(v, '%dء کی پیدائشیں'),
        'vi': lambda v: dh_yearAD(v, 'Sinh %d'),
        'war': lambda v: dh_yearAD(v, 'Mga natawo han %d'),
        'yo': lambda v: dh_yearAD(v, 'Àwọn ọjọ́ìbí ní %d'),
        'yue': lambda v: dh_yearAD(v, '%d年出世'),
        'zh': lambda v: dh_yearAD(v, '%d年出生'),
    },

    'Cat_DeathsAD': {
        'an': lambda v: dh_yearAD(v, '%d (muertes)'),
        'ay': lambda v: dh_yearAD(v, 'Jiwäwi %d'),
        'ar': lambda v: dh_yearAD(v, 'وفيات %d'),
        'arz': lambda v: dh_yearAD(v, 'وفيات %d'),
        'ba': lambda v: dh_yearAD(v, '%d йылда үлгәндәр'),
        'bar': lambda v: dh_yearAD(v, 'Gestorben %d'),
        'be': lambda v: dh_yearAD(v, 'Памерлі ў %d годзе'),
        'be-tarask': lambda v: dh_yearAD(v, 'Памерлі ў %d годзе'),
        'bg': lambda v: dh_yearAD(v, 'Починали през %d година'),
        'bn': lambda v: dh_yearAD(v, '%B-এ মৃত্যু'),
        'br': lambda v: dh_yearAD(v, 'Marvioù %d'),
        'bs': lambda v: dh_yearAD(v, '%d smrti'),
        'crh': lambda v: dh_yearAD(v, '%d senesinde ölgenler'),
        'cs': lambda v: dh_yearAD(v, 'Úmrtí %d'),
        'cy': lambda v: dh_yearAD(v, 'Marwolaethau %d'),
        'da': lambda v: dh_yearAD(v, 'Døde i %d'),
        'de': lambda v: dh_yearAD(v, 'Gestorben %d'),
        'dsb': lambda v: dh_yearAD(v, 'Wum. %d'),
        'el': lambda v: dh_yearAD(v, 'Θάνατοι το %d'),
        'en': lambda v: dh_yearAD(v, '%d deaths'),
        'eo': lambda v: dh_yearAD(v, 'Mortintoj en %d'),
        'es': lambda v: dh_yearAD(v, 'Fallecidos en %d'),
        'et': lambda v: dh_yearAD(v, 'Surnud %d'),
        'eu': lambda v: dh_yearAD(v, '%deko heriotzak'),
        'fa': lambda v: dh_yearAD(v, 'درگذشتگان %F (میلادی)'),
        'fi': lambda v: dh_yearAD(v, 'Vuonna %d kuolleet'),
        'fr': lambda v: dh_yearAD(v, 'Décès en %d'),
        'ga': lambda v: dh_yearAD(v, 'Básanna i %d'),
        'gan': lambda v: dh_yearAD(v, '%d年過世'),
        'gv': lambda v: dh_yearAD(v, "Baaseyn 'sy vlein %d"),
        'hif': lambda v: dh_yearAD(v, '%d maut'),
        'hsb': lambda v: dh_yearAD(v, 'Zemr. %d'),
        'hy': lambda v: dh_yearAD(v, '%d մահեր'),
        'id': lambda v: dh_yearAD(v, 'Kematian %d'),
        'is': lambda v: dh_yearAD(v, 'Fólk dáið árið %d'),
        'it': lambda v: dh_yearAD(v, 'Morti nel %d'),
        'ja': lambda v: dh_yearAD(v, '%d年没'),
        'jv': lambda v: dh_yearAD(v, 'Pati %d'),
        'ka': lambda v: dh_yearAD(v, 'გარდაცვლილი %d'),
        'kk': lambda v: dh_yearAD(v, '%d жылы қайтыс болғандар'),
        'ko': lambda v: dh_yearAD(v, '%d년 죽음'),
        'krc': lambda v: dh_yearAD(v, '%d джылда ёлгенле'),
        'ky': lambda v: dh_yearAD(v, '%d жылы кайтыш болгандар'),
        'la': lambda v: dh_yearAD(v, 'Mortui %d'),
        'lb': lambda v: dh_yearAD(v, 'Gestuerwen %d'),
        'lv': lambda v: dh_yearAD(v, '%d. gadā mirušie'),
        'mk': lambda v: dh_yearAD(v, 'Починати во %d година'),
        'ml': lambda v: dh_yearAD(v, '%d-ൽ മരിച്ചവർ'),
        'mn': lambda v: dh_yearAD(v, '%d онд нас барагсад'),
        'ms': lambda v: dh_yearAD(v, 'Kematian %d'),
        'mt': lambda v: dh_yearAD(v, 'Mietu fl-%d'),
        'nah': lambda v: dh_yearAD(v, '%d miquiztli'),
        'nn': lambda v: dh_yearAD(v, 'Døde i %d'),
        'nb': lambda v: dh_yearAD(v, 'Dødsfall i %d'),
        'oc': lambda v: dh_yearAD(v, 'Decès en %d'),
        'pdc': lambda v: dh_yearAD(v, 'Gschtaerewe %d'),
        'pl': lambda v: dh_yearAD(v, 'Zmarli w %d'),
        'pt': lambda v: dh_yearAD(v, 'Mortos em %d'),
        'qu': lambda v: dh_yearAD(v, 'Wañusqa %d'),
        'ro': lambda v: dh_yearAD(v, 'Decese în %d'),
        'ru': lambda v: dh_yearAD(v, 'Умершие в %d году'),
        'sah': lambda v: dh_yearAD(v, '%d сыллаахха өлбүттэр'),
        'se': lambda v: dh_yearAD(v, 'Jápmimat %d'),
        'sh': lambda v: dh_yearAD(v, 'Umrli %d.'),
        'sk': lambda v: dh_yearAD(v, 'Úmrtia v %d'),
        'sl': lambda v: dh_yearAD(v, 'Umrli leta %d'),
        'sq': lambda v: dh_yearAD(v, 'Vdekje %d'),
        'sr': lambda v: dh_yearAD(v, 'Умрли %d.'),
        'sv': lambda v: dh_yearAD(v, 'Avlidna %d'),
        'sw': lambda v: dh_yearAD(v, 'Waliofariki %d'),
        'szl': lambda v: dh_yearAD(v, 'Umarći we %d'),
        'ta': lambda v: dh_yearAD(v, '%d இறப்புகள்'),
        'te': lambda v: dh_yearAD(v, '%d మరణాలు'),
        'th': lambda v: dh_yearAD(v, 'บุคคลที่เสียชีวิตในปี พ.ศ. %T'),
        'tl': lambda v: dh_yearAD(v, 'Namatay noong %d'),
        'tr': lambda v: dh_yearAD(v, '%d yılında ölenler'),
        'tt': lambda v: dh_yearAD(v, '%d елда вафатлар'),
        'uk': lambda v: dh_yearAD(v, 'Померли %d'),
        'ur': lambda v: dh_yearAD(v, '%dء کی وفیات'),
        'vi': lambda v: dh_yearAD(v, 'Mất %d'),
        'war': lambda v: dh_yearAD(v, 'Mga namatay han %d'),
        'yo': lambda v: dh_yearAD(v, 'Àwọn ọjọ́aláìsí ní %d'),
        'yue': lambda v: dh_yearAD(v, '%d年死'),
        'zh': lambda v: dh_yearAD(v, '%d年逝世'),
    },

    'Cat_BirthsBC': {
        'ar': lambda v: dh_yearBC(v, 'مواليد %d ق م'),
        'arz': lambda v: dh_yearBC(v, 'مواليد %d ق م'),
        'en': lambda v: dh_yearBC(v, '%d BC births'),
        'nb': lambda v: dh_yearBC(v, 'Fødsler i %d f.Kr.'),
    },
    'Cat_DeathsBC': {
        'ar': lambda v: dh_yearBC(v, 'وفيات %d ق م'),
        'arz': lambda v: dh_yearBC(v, 'وفيات %d ق م'),
        'en': lambda v: dh_yearBC(v, '%d BC deaths'),
        'fr': lambda v: dh_yearBC(v, 'Décès en -%d'),
        'nb': lambda v: dh_yearBC(v, 'Dødsfall i %d f.Kr.'),
    },

    'CurrEvents': {
        'an': lambda v: dh_singVal(v, 'Autualidá'),
        'ang': lambda v: dh_singVal(v, 'Efenealde belimpas'),
        'ar': lambda v: dh_singVal(v, 'أحداث جارية'),
        'ary': lambda v: dh_singVal(v, 'آخر الأحداث'),
        'arz': lambda v: dh_singVal(v, 'احداث دلوقتى'),
        'be': lambda v: dh_singVal(v, 'Бягучыя падзеі'),
        'bg': lambda v: dh_singVal(v, 'Текущи събития'),
        'ca': lambda v: dh_singVal(v, 'Viquipèdia:Actualitat'),
        'cs': lambda v: dh_singVal(v, 'Portál:Aktuality'),
        'da': lambda v: dh_singVal(v, 'Aktuelle begivenheder'),
        'de': lambda v: dh_singVal(v, 'Aktuelle Ereignisse'),
        'el': lambda v: dh_singVal(v, 'Τρέχοντα γεγονότα'),
        'en': lambda v: dh_singVal(v, 'Current events'),
        'eo': lambda v: dh_singVal(v, 'Aktualaĵoj'),
        'es': lambda v: dh_singVal(v, 'Actualidad'),
        'et': lambda v: dh_singVal(v, 'Current events'),
        'fa': lambda v: dh_singVal(v, 'رویدادهای کنونی'),
        'fi': lambda v: dh_singVal(v, 'Ajankohtaista'),
        'fr': lambda v: dh_singVal(v, 'Actualités'),
        'gl': lambda v: dh_singVal(v, 'Novas'),
        'he': lambda v: dh_singVal(v, 'אקטואליה'),
        'hu': lambda v: dh_singVal(v, 'Friss események'),
        'id': lambda v: dh_singVal(v, 'Wikipedia:Peristiwa terkini'),
        'io': lambda v: dh_singVal(v, 'Current events'),
        'it': lambda v: dh_singVal(v, 'Attualità'),
        'ja': lambda v: dh_singVal(v, '最近の出来事'),
        'ka': lambda v: dh_singVal(v, 'ახალი ამბები'),
        'ko': lambda v: dh_singVal(v, '요즘 화제'),
        'ksh': lambda v: dh_singVal(v, 'Et Neuste'),
        'ku': lambda v: dh_singVal(v, 'Bûyerên rojane'),
        'la': lambda v: dh_singVal(v, 'Nuntii'),
        'lb': lambda v: dh_singVal(v, 'Aktualitéit'),
        'li': lambda v: dh_singVal(v, "In 't nuujs"),
        'mn': lambda v: dh_singVal(v, 'Мэдээ'),
        'nan': lambda v: dh_singVal(v, 'Sin-bûn sū-kiāⁿ'),
        'nl': lambda v: dh_singVal(v, 'In het nieuws'),
        'nb': lambda v: dh_singVal(v, 'Aktuelt'),
        'os': lambda v: dh_singVal(v, 'Xabar'),
        'pl': lambda v: dh_singVal(v, 'Bieżące wydarzenia'),
        'pt': lambda v: dh_singVal(v, 'Eventos atuais'),
        'ro': lambda v: dh_singVal(v, 'Actualităţi'),
        'ru': lambda v: dh_singVal(v, 'Текущие события'),
        'scn': lambda v: dh_singVal(v, 'Nutizzî'),
        'sk': lambda v: dh_singVal(v, 'Aktuality'),
        'sl': lambda v: dh_singVal(v, 'Trenutni dogodki'),
        'sr': lambda v: dh_singVal(v, 'Википедија:Актуелности'),
        'sv': lambda v: dh_singVal(v, 'Aktuella händelser'),
        'su': lambda v: dh_singVal(v, 'Keur lumangsung'),
        'ta': lambda v: dh_singVal(v, 'நடப்பு நிகழ்வுகள்'),
        'th': lambda v: dh_singVal(v, 'เหตุการณ์ปัจจุบัน'),
        'tl': lambda v: dh_singVal(v, 'Kasalukuyang pangyayari'),
        'tr': lambda v: dh_singVal(v, 'Güncel olaylar'),
        'uk': lambda v: dh_singVal(v, 'Поточні події'),
        'ur': lambda v: dh_singVal(v, 'حالیہ واقعات'),
        'vi': lambda v: dh_singVal(v, 'Thời sự'),
        'wa': lambda v: dh_singVal(v, 'Wikinoveles'),
        'yo': lambda v: dh_singVal(v, 'Current events'),
        'zh': lambda v: dh_singVal(v, '新闻动态'),
    },
}  # type: Dict[str, Dict[str, Callable[[int], str]]]

formats['MonthName'] = MonthNames()  # type: ignore[assignment]
#
# Add auto-generated empty dictionaries for DayOfMonth and MonthOfYear articles
#
for index, day_of_month in enumerate(dayMnthFmts, 1):
    val = MonthFormat(index, day_of_month)
    formats[day_of_month] = val  # type: ignore[assignment]
for index, month_of_year in enumerate(yrMnthFmts, 1):
    val = MonthFormat(index, month_of_year)
    formats[month_of_year] = val  # type: ignore[assignment]


def addFmt1(lang: str, isMnthOfYear: bool,
            patterns: Sequence[Optional[str]]) -> None:
    """Add 12 month formats for a specific type ('January', 'Feb.').

    The function must accept one parameter for the ->int or ->string
    conversions, just like everywhere else in the formats map.
    The patterns parameter is a list of 12 elements to be used for each month.

    :param lang: language code
    """
    assert len(patterns) == 12, 'pattern %s does not have 12 elements' % lang

    for i in range(12):
        if patterns[i] is not None:
            if isMnthOfYear:
                formats[yrMnthFmts[i]][lang] = eval(
                    'lambda v: dh_mnthOfYear(v, "{}")'.format(patterns[i]))
            else:
                formats[dayMnthFmts[i]][lang] = eval(
                    'lambda v: dh_dayOfMnth(v, "{}")'.format(patterns[i]))


def makeMonthList(pattern: str) -> List[str]:
    """Return a list of 12 elements based on the number of the month."""
    return [pattern % m for m in range(1, 13)]


def makeMonthNamedList(lang: str, pattern: str,
                       makeUpperCase: Optional[bool] = None) -> List[str]:
    """Create a list of 12 elements based on the name of the month.

    The language-dependent month name is used as a formatting argument to the
    pattern. The pattern must be have one %s that will be replaced by the
    localized month name.
    Use %%d for any other parameters that should be preserved.

    """
    if makeUpperCase is None:
        return [pattern % monthName(lang, m) for m in range(1, 13)]
    if makeUpperCase:
        f = first_upper
    else:
        f = first_lower
    return [pattern % f(monthName(lang, m)) for m in range(1, 13)]


# Add day of the month formats to the formatting table: "en:May 15"
addFmt1('an', False, ['%d de chinero', '%d de frebero', '%d de marzo',
                      "%d d'abril", '%d de mayo', '%d de chunio',
                      '%d de chulio', "%d d'agosto", '%d de setiembre',
                      "%d d'otubre", '%d de nobiembre', "%d d'abiento"])
addFmt1('ar', False, ['%d يناير', '%d فبراير', '%d مارس', '%d أبريل',
                      '%d مايو', '%d يونيو', '%d يوليو', '%d أغسطس',
                      '%d سبتمبر', '%d أكتوبر', '%d نوفمبر', '%d ديسمبر'])
addFmt1('arz', False, ['%d يناير', '%d فبراير', '%d مارس', '%d ابريل',
                       '%d مايو', '%d يونيه', '%d يوليه', '%d اغسطس',
                       '%d سبتمبر', '%d اكتوبر', '%d نوفمبر', '%d ديسمبر'])
addFmt1('ast', False, ['%d de xineru', '%d de febreru', '%d de marzu',
                       "%d d'abril", '%d de mayu', '%d de xunu',
                       '%d de xunetu', "%d d'agost", '%d de setiembre',
                       "%d d'ochobre", '%d de payares', "%d d'avientu"])
addFmt1('be', False, ['%d студзеня', '%d лютага', '%d сакавіка',
                      '%d красавіка', '%d траўня', '%d чэрвеня',
                      '%d ліпеня', '%d жніўня', '%d верасьня',
                      '%d кастрычніка', '%d лістапада', '%d сьнежня'])
addFmt1('ca', False, ['%d de gener', '%d de febrer', '%d de març',
                      "%d d'abril", '%d de maig', '%d de juny',
                      '%d de juliol', "%d d'agost", '%d de setembre',
                      "%d d'octubre", '%d de novembre', '%d de desembre'])
addFmt1('co', False, ['%d di ghjennaghju', '%d di frivaghju', '%d di marzu',
                      "%d d'aprile", '%d di maghju', '%d di ghjugnu',
                      '%d di lugliu', "%d d'aost", '%d di settembre',
                      "%d d'uttrovi", '%d di nuvembri', '%d di decembre'])
addFmt1('el', False, ['%d Ιανουαρίου', '%d Φεβρουαρίου', '%d Μαρτίου',
                      '%d Απριλίου', '%d Μαΐου', '%d Ιουνίου', '%d Ιουλίου',
                      '%d Αυγούστου', '%d Σεπτεμβρίου', '%d Οκτωβρίου',
                      '%d Νοεμβρίου', '%d Δεκεμβρίου'])
addFmt1('fa', False, ['%d ژانویه', '%d فوریه', '%d مارس', '%d آوریل',
                      '%d مه', '%d ژوئن', '%d ژوئیه', '%d اوت',
                      '%d سپتامبر', '%d اکتبر', '%d نوامبر', '%d دسامبر'])
addFmt1('fr', False, ['%d janvier', '%d février', '%d mars', '%d avril',
                      '%d mai', '%d juin', '%d juillet', '%d août',
                      '%d septembre', '%d octobre', '%d novembre',
                      '%d décembre'])
addFmt1('ga', False, ['%d Eanáir', '%d Feabhra', '%d Márta', '%d Aibreán',
                      '%d Bealtaine', '%d Meitheamh', '%d Iúil', '%d Lúnasa',
                      '%d Meán Fómhair', '%d Deireadh Fómhair', '%d Samhain',
                      '%d Mí na Nollag'])
addFmt1('hr', False, ['%d. siječnja', '%d. veljače', '%d. ožujka',
                      '%d. travnja', '%d. svibnja', '%d. lipnja', '%d. srpnja',
                      '%d. kolovoza', '%d. rujna', '%d. listopada',
                      '%d. studenog', '%d. prosinca'])
addFmt1('is', False, ['%d. janúar', '%d. febrúar', '%d. mars', '%d. apríl',
                      '%d. maí', '%d. júní', '%d. júlí', '%d. ágúst',
                      '%d. september', '%d. október', '%d. nóvember',
                      '%d. desember'])
addFmt1('ja', False, makeMonthList('%d月%%d日'))
addFmt1('ko', False, makeMonthList('%d월 %%d일'))
addFmt1('ku', False, ["%d'ê rêbendanê", "%d'ê reşemiyê", "%d'ê adarê",
                      "%d'ê avrêlê", "%d'ê gulanê", "%d'ê pûşperê",
                      "%d'ê tîrmehê", "%d'ê gelawêjê", "%d'ê rezberê",
                      "%d'ê kewçêrê", "%d'ê sermawezê", "%d'ê berfanbarê"])
addFmt1('la', False, ['%d Ianuarii', '%d Februarii', '%d Martii', '%d Aprilis',
                      '%d Maii', '%d Iunii', '%d Iulii', '%d Augusti',
                      '%d Septembris', '%d Octobris', '%d Novembris',
                      '%d Decembris'])
addFmt1('li', False, ['%d januari', '%d februari', '%d miert', '%d april',
                      '%d mei', '%d juni', '%d juli', '%d augustus',
                      '%d september', '%d oktober', '%d november',
                      '%d december'])
addFmt1('lt', False, ['Sausio %d', 'Vasario %d', 'Kovo %d', 'Balandžio %d',
                      'Gegužės %d', 'Birželio %d', 'Liepos %d', 'Rugpjūčio %d',
                      'Rugsėjo %d', 'Spalio %d', 'Lapkričio %d',
                      'Gruodžio %d'])
addFmt1('mk', False, ['%d јануари', '%d февруари', '%d март', '%d април',
                      '%d мај', '%d јуни', '%d јули', '%d август',
                      '%d септември', '%d октомври', '%d ноември',
                      '%d декември'])
addFmt1('nl', False, ['%%d %s' % v
                      for v in ['januari', 'februari', 'maart', 'april', 'mei',
                                'juni', 'juli', 'augustus', 'september',
                                'oktober', 'november', 'december']])
addFmt1('nn', False, ['%%d. %s' % v
                      for v in ['januar', 'februar', 'mars', 'april',
                                'mai', 'juni', 'juli', 'august', 'september',
                                'oktober', 'november', 'desember']])
addFmt1('oc', False, ['%d de genièr', '%d de febrièr', '%d de març',
                      "%d d'abril", '%d de mai', '%d de junh', '%d de julhet',
                      "%d d'agost", '%d de setembre', "%d d'octobre",
                      '%d de novembre', '%d de decembre'])
addFmt1('os', False, ['%d январы', '%d февралы', '%d мартъийы', '%d апрелы',
                      '%d майы', None, '%d июлы', None, '%d сентябры', None,
                      '%d ноябры', '%d декабры'])
addFmt1('pl', False, ['%d stycznia', '%d lutego', '%d marca', '%d kwietnia',
                      '%d maja', '%d czerwca', '%d lipca', '%d sierpnia',
                      '%d września', '%d października', '%d listopada',
                      '%d grudnia'])
addFmt1('ru', False, ['%d января', '%d февраля', '%d марта', '%d апреля',
                      '%d мая', '%d июня', '%d июля', '%d августа',
                      '%d сентября', '%d октября', '%d ноября', '%d декабря'])
addFmt1('se', False, ['ođđajagimánu %d.', 'guovvamánu %d.', 'njukčamánu %d.',
                      'cuoŋománu %d.', 'miessemánu %d.', 'geassemánu %d.',
                      'suoidnemánu %d.', 'borgemánu %d.', 'čakčamánu %d.',
                      'golggotmánu %d.', 'skábmamánu %d.', 'juovlamánu %d.'])
addFmt1('sh', False, makeMonthList('%%d.%d.'))
addFmt1('sq', False, ['%d Janar', '%d Shkurt', '%d Mars', '%d Prill', '%d Maj',
                      '%d Qershor', '%d Korrik', '%d Gusht', '%d Shtator',
                      '%d Tetor', '%d Nëntor', '%d Dhjetor'])
addFmt1('uk', False, ['%d січня', '%d лютого', '%d березня', '%d квітня',
                      '%d травня', '%d червня', '%d липня', '%d серпня',
                      '%d вересня', '%d жовтня', '%d листопада', '%d грудня'])
addFmt1('ur', False, ['%d جنوری', '%d فروری', '%d مارچ',
                      '%d اپریل', '%d مئی', '%d جون', '%d جولائی',
                      '%d اگست', '%d ستمبر', '%d اکتوبر',
                      '%d نومبر', '%d دسمبر'])
addFmt1('vi', False, makeMonthList('%%d tháng %d'))
addFmt1('zh', False, makeMonthList('%d月%%d日'))

# Walloon names depend on the day number, thus we must generate various
# different patterns:

# For month names beginning with a consonant...
_consonant_pattern = (
    'lambda m: multi(m, ['
    '(lambda v: dh_dayOfMnth(v, "%dî d\' {mname}"), lambda p: p == 1), '
    '(lambda v: dh_dayOfMnth(v, "%d d\' {mname}"), '
    'lambda p: p in [2,3,20,22,23]), '
    '(lambda v: dh_dayOfMnth(v, "%d di {mname}"), alwaysTrue)])'
)
# For month names beginning with a vowel...
_vowel_pattern = (
    'lambda m: multi(m, ['
    '(lambda v: dh_dayOfMnth(v, "%dî d\' {mname}"), lambda p: p == 1), '
    '(lambda v: dh_dayOfMnth(v, "%d d\' {mname}"), alwaysTrue)])'
)

# Brazil uses '1añ' for the 1st of every month, and number without suffix for
# all other days
brMonthNames = makeMonthNamedList('br', '%s', True)

for i in range(12):
    pattern = _vowel_pattern if i in (3, 7, 9) else _consonant_pattern
    formats[dayMnthFmts[i]]['wa'] = eval(pattern.format(mname=waMonthNames[i]))
    formats[dayMnthFmts[i]]['br'] = eval(
        'lambda m: multi(m, ['
        '(lambda v: dh_dayOfMnth(v, "%dañ {mname}"), lambda p: p == 1), '
        '(lambda v: dh_dayOfMnth(v, "%d {mname}"), alwaysTrue)])'
        .format(mname=brMonthNames[i]))

#
# Month of the Year: "en:May 1976"
#
addFmt1('el', True, ['Ιανουάριος %d', 'Φεβρουάριος %d', 'Μάρτιος %d',
                     'Απρίλιος %d', 'Μάιος %d', 'Ιούνιος %d', 'Ιούλιος %d',
                     'Άυγουστος %d', 'Σεπτέμβριος %d', 'Οκτώβριος %d',
                     'Νοέμβριος %d', 'Δεκέμβριος %d'])
addFmt1('fr', True, ['Janvier %d', 'Février %d', 'Mars %d', 'Avril %d',
                     'Mai %d', 'Juin %d', 'Juillet %d', 'Août %d',
                     'Septembre %d', 'Octobre %d', 'Novembre %d',
                     'Décembre %d'])
addFmt1('ja', True, ['「最近の出来事」%%d年%d月' % mm for mm in range(1, 13)])
addFmt1('ko', True, ['%d년 1월', '%d년 2월', '%d년 3월', '%d년 4월', '%d년 5월',
                     '%d년 6월', '%d년 7월', '%d년 8월', '%d년 9월', '%d년 10월',
                     '%d년 11월', '%d년 12월'])
addFmt1('li', True, ['januari %d', 'februari %d', 'miert %d', 'april %d',
                     'mei %d', 'juni %d', 'juli %d', 'augustus %d',
                     'september %d', 'oktober %d', 'november %d',
                     'december %d'])
addFmt1('nan', True, makeMonthList('%%d nî %d goe̍h'))
addFmt1('nl', True, ['Januari %d', 'Februari %d', 'Maart %d', 'April %d',
                     'Mei %d', 'Juni %d', 'Juli %d', 'Augustus %d',
                     'September %d', 'Oktober %d', 'November %d',
                     'December %d'])
addFmt1('scn', True, [None, None, 'Marzu %d', None, None, None, None, None,
                      None, None, None, None])
addFmt1('vi', True, makeMonthList('Tháng %d năm %%d'))
addFmt1('zh', True, makeMonthList('%%d年%d月'))


# This table defines the limits for each type of format data.
# Each item is a tuple with
# - a predicate function which returns True if the value falls
#   within acceptable limits, False otherwise,
# - start value
# - end value
#
# TODO: Before compat 19d1cf9e (2006), there was a 'step' in the tuple,
# used exclusively by DecadeAD and DecadeBC to increment by 10 years.
# "and v%10==0" should be added to the limitation predicate for those two.
formatLimits = {
    'MonthName': (lambda v: 1 <= v < 13, 1, 13),
    'Number': (lambda v: 0 <= v < 1000000, 0, 1001),
    'YearAD': (lambda v: 0 <= v < 2501, 0, 2501),
    # zh: has years as old as 前1700年
    'YearBC': (lambda v: 0 <= v < 4001, 0, 501),
    'DecadeAD': (lambda v: 0 <= v < 2501, 0, 2501),
    # zh: has decades as old as 前1700年代
    'DecadeBC': (lambda v: 0 <= v < 4001, 0, 501),

    # Some centuries use Roman numerals or a given list
    # do not exceed them in testing
    'CenturyAD': (lambda v: 1 <= v < 41, 1, 23),
    'CenturyBC': (lambda v: 1 <= v < 91, 1, 23),
    'CenturyAD_Cat': (lambda v: 1 <= v < 41, 1, 23),
    'CenturyBC_Cat': (lambda v: 1 <= v < 41, 1, 23),

    # For millenniums, only test first 3 AD Millenniums and 1 BC Millennium
    'MillenniumAD': (lambda v: 1 <= v < 6, 1, 4),
    'MillenniumBC': (lambda v: 1 <= v < 20, 1, 2),

    'Cat_Year_MusicAlbums': (lambda v: 1950 <= v < 2021, 1950, 2021),
    'Cat_BirthsAD': (lambda v: 0 <= v < 2501, 0, 2501),
    'Cat_DeathsAD': (lambda v: 0 <= v < 2501, 0, 2501),
    'Cat_BirthsBC': (lambda v: 0 <= v < 4001, 0, 501),
    'Cat_DeathsBC': (lambda v: 0 <= v < 4001, 0, 501),
    'CurrEvents': (lambda v: 0 <= v < 1, 0, 1),
}

# All month of year articles are in the same format
_formatLimit_MonthOfYear = (lambda v: 1900 <= v < 2051, 1900, 2051)
for month in yrMnthFmts:
    formatLimits[month] = _formatLimit_MonthOfYear


def _format_limit_dom(days: int) -> Tuple[Callable[[int], bool], int, int]:
    """Return day of month format limit."""
    assert 29 <= days <= 31
    return lambda v: 1 <= v <= days, 1, days + 1


for monthId in range(12):
    if monthId + 1 in (1, 3, 5, 7, 8, 10, 12):
        # 31 days a month
        formatLimits[dayMnthFmts[monthId]] = _format_limit_dom(31)
    elif monthId + 1 == 2:  # February
        # 29 days a month
        formatLimits[dayMnthFmts[monthId]] = _format_limit_dom(29)
    else:
        # 30 days a month
        formatLimits[dayMnthFmts[monthId]] = _format_limit_dom(30)


def getAutoFormat(lang: str, title: str, ignoreFirstLetterCase: bool = True
                  ) -> Tuple[Optional[str], Optional[str]]:
    """
    Return first matching formatted date value.

    :param lang: language code
    :param title: value to format
    :return: dictName ('YearBC', 'December', ...) and value (a year, date, ...)
    """
    for dict_name, dictionary in formats.items():
        with suppress(Exception):
            year = dictionary[lang](title)  # type: ignore
            return dict_name, year
    # sometimes the title may begin with an upper case while its listed as
    # lower case, or the other way around
    # change case of the first character to the opposite, and try again
    if ignoreFirstLetterCase:
        with suppress(Exception):
            if title[0].isupper():
                title = first_lower(title)
            else:
                title = first_upper(title)
            return getAutoFormat(lang, title, ignoreFirstLetterCase=False)
    return None, None


def format_date(month: int, day: int,
                lang: Union[None, str, 'pywikibot.site.BaseSite'] = None,
                year: int = 2000) -> str:
    """Format a date localized to given lang.

    :param month: month in range of 1..12
    :param day: day of month in range of 1..31
    :param lang: a site object or language key. Defaults to current site.
    :param year: year for which the date is to be formatted. always 29 will be
        given For February except the year is given. Default is leap year 2000.
    :return: localized date like "January 11"
    :raises ValueError: Wrong day value; must be 1-28/29/30/31
    :raises IllegalMonthError: bad month number; must be 1-12
    """
    if not lang:
        lang = Site().lang
    elif hasattr(lang, 'lang'):
        lang = lang.lang  # type: ignore[union-attr]
    max_day = calendar.monthrange(year, month)[1]
    if not 1 <= day <= max_day:
        raise ValueError(
            'Wrong day value {day}; must be 1-{max_day}'
            .format(day=day, max_day=max_day))
    assert isinstance(lang, str)
    return formats[dayMnthFmts[month - 1]][lang](day)


def formatYear(lang: str, year: int) -> str:
    """Return year name in a language."""
    if year < 0:
        return formats['YearBC'][lang](-year)
    return formats['YearAD'][lang](year)


def apply_month_delta(date: datetime.date, month_delta: int = 1,
                      add_overlap: bool = False) -> datetime.date:
    """
    Add or subtract months from the date.

    By default if the new month has less days then the day of the date it
    chooses the last day in the new month. For example a date in the March 31st
    added by one month will result in April 30th.

    When the overlap is enabled, and there is overlap, then the new_date will
    be one month off and get_month_delta will report a number one higher.

    It does only work on calendars with 12 months per year, and where the
    months are numbered consecutively beginning by 1.

    :param date: The starting date
    :param month_delta: The amount of months added or subtracted.
    :param add_overlap: Add any missing days to the date, increasing the month
        once more.
    :return: The end date
    """
    if not isinstance(month_delta, int):
        raise ValueError('Month delta must be an integer')
    month = (date.month - 1) + month_delta
    year = date.year + month // 12
    month = month % 12 + 1
    day = min(date.day, calendar.monthrange(year, month)[1])
    new_date = date.replace(year, month, day)
    if add_overlap and day != date.day:
        assert date.day > day, 'Day must not be more than length of the month'
        new_date += datetime.timedelta(days=date.day - day)
    return new_date


def get_month_delta(date1: datetime.date, date2: datetime.date) -> int:
    """
    Return the difference between two dates in months.

    It does only work on calendars with 12 months per year, and where the
    months are consecutive and non-negative numbers.
    """
    return date2.month - date1.month + (date2.year - date1.year) * 12<|MERGE_RESOLUTION|>--- conflicted
+++ resolved
@@ -6,12 +6,8 @@
 #
 import calendar
 import datetime
-<<<<<<< HEAD
 import regex as re
 
-=======
-import re
->>>>>>> 7027652b
 from collections import abc, defaultdict
 from contextlib import suppress
 from functools import singledispatch
