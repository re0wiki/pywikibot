"""Family module for Wikibooks."""
#
# (C) Pywikibot team, 2005-2021
#
# Distributed under the terms of the MIT license.
#
from pywikibot import family


# The Wikimedia family that is known as Wikibooks
class Family(family.SubdomainFamily, family.WikimediaFamily):

    """Family class for Wikibooks."""

    name = 'wikibooks'

    closed_wikis = [
        # See https://noc.wikimedia.org/conf/highlight.php?file=dblists/closed.dblist  # noqa
        'aa', 'ak', 'ang', 'as', 'ast', 'ay', 'bi', 'bm', 'bo', 'ch', 'co',
        'ga', 'gn', 'got', 'gu', 'ie', 'kn', 'ks', 'lb', 'ln', 'lv', 'mi',
        'mn', 'my', 'na', 'nah', 'nds', 'ps', 'qu', 'rm', 'se', 'simple', 'su',
        'sw', 'tk', 'ug', 'uz', 'vo', 'wa', 'xh', 'yo', 'za', 'zh-min-nan',
        'zu',
    ]

    removed_wikis = [
        # See https://noc.wikimedia.org/conf/highlight.php?file=dblists/deleted.dblist  # noqa
        'als', 'dk', 'tokipona',
    ]

    languages_by_size = [
        'en', 'hu', 'de', 'fr', 'it', 'pt', 'ja', 'es', 'nl', 'pl', 'id', 'he',
        'fi', 'zh', 'sq', 'az', 'fa', 'vi', 'ru', 'ca', 'eu', 'da', 'ko', 'ba',
        'th', 'sv', 'gl', 'sr', 'cs', 'hi', 'uk', 'hr', 'no', 'sa', 'tr', 'ar',
        'ta', 'eo', 'sk', 'is', 'ro', 'bn', 'si', 'ms', 'mk', 'bg', 'ka', 'tt',
<<<<<<< HEAD
        'lt', 'el', 'tl', 'li', 'sl', 'ur', 'km', 'la', 'et', 'be', 'kk', 'ia',
=======
        'lt', 'el', 'li', 'sl', 'tl', 'ur', 'km', 'la', 'et', 'be', 'kk', 'ia',
>>>>>>> c42fdd19
        'mr', 'ml', 'oc', 'hy', 'ne', 'cv', 'pa', 'tg', 'te', 'ku', 'fy', 'bs',
        'cy', 'af', 'mg', 'ky',
    ]

    category_redirect_templates = {
        '_default': (),
        'ar': ('تحويل تصنيف',),
        'en': ('Category redirect',),
        'es': ('Categoría redirigida',),
        'ro': ('Redirect categorie',),
        'vi': ('Đổi hướng thể loại',),
    }

    # Global bot allowed languages on
    # https://meta.wikimedia.org/wiki/BPI#Current_implementation
    # & https://meta.wikimedia.org/wiki/Special:WikiSets/2
    cross_allowed = [
        'af', 'ar', 'ba', 'ca', 'eu', 'fa', 'fy', 'gl', 'it', 'ko', 'ky', 'nl',
        'ru', 'sk', 'th', 'zh',
    ]

    # Subpages for documentation.
    # TODO: List is incomplete, to be completed for missing languages.
    doc_subpages = {
        '_default': (('/doc', ),
                     ['en']
                     ),
        'ar': ('/شرح', '/doc'),
        'es': ('/uso', '/doc'),
        'sr': ('/док', ),
    }<|MERGE_RESOLUTION|>--- conflicted
+++ resolved
@@ -33,11 +33,7 @@
         'fi', 'zh', 'sq', 'az', 'fa', 'vi', 'ru', 'ca', 'eu', 'da', 'ko', 'ba',
         'th', 'sv', 'gl', 'sr', 'cs', 'hi', 'uk', 'hr', 'no', 'sa', 'tr', 'ar',
         'ta', 'eo', 'sk', 'is', 'ro', 'bn', 'si', 'ms', 'mk', 'bg', 'ka', 'tt',
-<<<<<<< HEAD
-        'lt', 'el', 'tl', 'li', 'sl', 'ur', 'km', 'la', 'et', 'be', 'kk', 'ia',
-=======
         'lt', 'el', 'li', 'sl', 'tl', 'ur', 'km', 'la', 'et', 'be', 'kk', 'ia',
->>>>>>> c42fdd19
         'mr', 'ml', 'oc', 'hy', 'ne', 'cv', 'pa', 'tg', 'te', 'ku', 'fy', 'bs',
         'cy', 'af', 'mg', 'ky',
     ]
