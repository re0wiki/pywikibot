"""Family module for Wiktionary."""
#
# (C) Pywikibot team, 2005-2022
#
# Distributed under the terms of the MIT license.
#
from pywikibot import family
from pywikibot.tools import classproperty


# The Wikimedia family that is known as Wiktionary
class Family(family.SubdomainFamily, family.WikimediaFamily):

    """Family class for Wiktionary."""

    name = 'wiktionary'

    closed_wikis = [
        # See https://noc.wikimedia.org/conf/highlight.php?file=dblists/closed.dblist  # noqa
        'aa', 'ab', 'ak', 'as', 'av', 'bh', 'bi', 'bm', 'bo', 'ch', 'cr', 'dz',
        'ik', 'mh', 'pi', 'rm', 'rn', 'sc', 'sn', 'to', 'tw', 'xh', 'yo', 'za',
    ]

    removed_wikis = [
        # See https://noc.wikimedia.org/conf/highlight.php?file=dblists/deleted.dblist  # noqa
        'als', 'ba', 'dk', 'tlh', 'tokipona',
    ]

    languages_by_size = [
        'en', 'fr', 'mg', 'ru', 'zh', 'de', 'sh', 'es', 'sv', 'el', 'nl', 'pl',
        'ku', 'lt', 'it', 'ca', 'fi', 'ta', 'hu', 'tr', 'io', 'hy', 'ko', 'ja',
        'pt', 'kn', 'vi', 'sr', 'th', 'hi', 'ro', 'no', 'et', 'id', 'cs', 'ml',
        'my', 'uz', 'li', 'or', 'te', 'eo', 'fa', 'gl', 'ar', 'oc', 'jv', 'az',
<<<<<<< HEAD
        'eu', 'skr', 'uk', 'br', 'ast', 'da', 'lo', 'simple', 'bn', 'is', 'la',
        'hr', 'fj', 'tg', 'sk', 'ky', 'wa', 'bg', 'ur', 'ps', 'shn', 'cy',
        'vo', 'sl', 'he', 'af', 'zh-min-nan', 'om', 'scn', 'tl', 'pa', 'sw',
        'fy', 'sg', 'lmo', 'nn', 'mnw', 'ka', 'lv', 'ms', 'min', 'sq', 'nds',
        'co', 'mn', 'pnb', 'lb', 'bs', 'nah', 'yue', 'sa', 'kk', 'km', 'diq',
        'vec', 'be', 'tk', 'mk', 'sm', 'hsb', 'nia', 'shy', 'ks', 'gd', 'ga',
        'mr', 'an', 'gom', 'wo', 'mni', 'su', 'ia', 'ang', 'mt', 'fo', 'sd',
        'tt', 'gn', 'ie', 'so', 'bcl', 'csb', 'ug', 'si', 'st', 'roa-rup',
        'hif', 'kl', 'zu', 'mi', 'ay', 'ha', 'jbo', 'ln', 'yi', 'tpi', 'gu',
=======
        'skr', 'eu', 'uk', 'br', 'ast', 'da', 'lo', 'simple', 'is', 'bn', 'la',
        'hr', 'fj', 'tg', 'sk', 'ky', 'wa', 'bg', 'ur', 'ps', 'shn', 'cy',
        'vo', 'sl', 'he', 'af', 'om', 'zh-min-nan', 'scn', 'tl', 'pa', 'sw',
        'fy', 'mnw', 'sg', 'lmo', 'nn', 'ka', 'lv', 'ms', 'min', 'sq', 'nds',
        'co', 'mn', 'pnb', 'lb', 'bs', 'nah', 'yue', 'sa', 'kk', 'km', 'diq',
        'vec', 'be', 'tk', 'mk', 'sm', 'hsb', 'nia', 'shy', 'ks', 'gd', 'ga',
        'mr', 'gom', 'an', 'wo', 'mni', 'su', 'ia', 'ang', 'mt', 'fo', 'sd',
        'tt', 'gn', 'ie', 'so', 'bcl', 'csb', 'ug', 'si', 'st', 'roa-rup',
        'hif', 'tpi', 'zu', 'kl', 'mi', 'ay', 'ha', 'jbo', 'yi', 'ln', 'gu',
>>>>>>> 886155bf
        'na', 'gv', 'kw', 'am', 'ne', 'rw', 'ts', 'qu', 'ss', 'chr', 'iu',
        'dv', 'ti', 'tn',
    ]

    category_redirect_templates = {
        '_default': (),
        'ar': ('تحويل تصنيف',),
        'zh': ('分类重定向',),
    }

    # Global bot allowed languages on
    # https://meta.wikimedia.org/wiki/BPI#Current_implementation
    # & https://meta.wikimedia.org/wiki/Special:WikiSets/2
    cross_allowed = [
        'af', 'am', 'an', 'ang', 'ar', 'ast', 'ay', 'az', 'be', 'bg', 'bn',
        'br', 'bs', 'ca', 'chr', 'co', 'cs', 'csb', 'cy', 'da', 'dv', 'el',
        'eo', 'es', 'et', 'eu', 'fa', 'fi', 'fj', 'fo', 'fy', 'ga', 'gd', 'gl',
        'gn', 'gu', 'gv', 'ha', 'hsb', 'hu', 'hy', 'ia', 'id', 'ie', 'io',
        'iu', 'jbo', 'jv', 'ka', 'kk', 'kl', 'km', 'kn', 'ko', 'ks', 'ku',
        'kw', 'ky', 'la', 'lb', 'ln', 'lo', 'lt', 'lv', 'mg', 'mi', 'mk', 'ml',
        'mn', 'ms', 'mt', 'my', 'na', 'nah', 'nds', 'ne', 'nl', 'nn', 'no',
        'oc', 'om', 'or', 'pa', 'pnb', 'ps', 'pt', 'qu', 'roa-rup', 'rw', 'sa',
        'scn', 'sd', 'sg', 'sh', 'si', 'simple', 'sk', 'sl', 'sm', 'so', 'sq',
        'sr', 'ss', 'st', 'su', 'sv', 'sw', 'ta', 'te', 'tg', 'th', 'ti', 'tk',
        'tl', 'tn', 'tpi', 'tr', 'ts', 'tt', 'ug', 'uk', 'ur', 'uz', 'vec',
        'vi', 'vo', 'wa', 'wo', 'yi', 'zh', 'zh-min-nan', 'zu',
    ]

    # Which languages have a special order for putting interlanguage links,
    # and what order is it? If a language is not in interwiki_putfirst,
    # alphabetical order on language code is used. For languages that are in
    # interwiki_putfirst, interwiki_putfirst is checked first, and
    # languages are put in the order given there. All other languages are
    # put after those, in code-alphabetical order.

    alphabetic_sv = [
        'aa', 'af', 'ak', 'als', 'an', 'roa-rup', 'ast', 'gn', 'ay', 'az',
        'id', 'ms', 'bm', 'zh-min-nan', 'jv', 'su', 'mt', 'bi', 'bo', 'bs',
        'br', 'ca', 'cs', 'ch', 'sn', 'co', 'za', 'cy', 'da', 'de', 'na', 'mh',
        'et', 'ang', 'en', 'es', 'eo', 'eu', 'to', 'fr', 'fy', 'fo', 'ga',
        'gv', 'sm', 'gd', 'gl', 'hr', 'io', 'ia', 'ie', 'ik', 'xh', 'is', 'zu',
        'it', 'kl', 'csb', 'kw', 'rw', 'rn', 'sw', 'ky', 'ku', 'la', 'lv',
        'lb', 'lt', 'li', 'ln', 'jbo', 'hu', 'mg', 'mi', 'mo', 'my', 'fj',
        'nah', 'nl', 'cr', 'no', 'nn', 'hsb', 'oc', 'om', 'ug', 'uz', 'nds',
        'pl', 'pt', 'ro', 'rm', 'qu', 'sg', 'sc', 'st', 'tn', 'sq', 'scn',
        'simple', 'ss', 'sk', 'sl', 'so', 'sh', 'fi', 'sv', 'tl', 'tt', 'vi',
        'tpi', 'tr', 'tw', 'vo', 'wa', 'wo', 'ts', 'yo', 'el', 'av', 'ab',
        'ba', 'be', 'bg', 'mk', 'mn', 'ru', 'sr', 'tg', 'uk', 'kk', 'hy', 'yi',
        'he', 'ur', 'ar', 'tk', 'sd', 'fa', 'ha', 'ps', 'dv', 'ks', 'ne', 'pi',
        'bh', 'mr', 'sa', 'hi', 'as', 'bn', 'pa', 'pnb', 'gu', 'or', 'ta',
        'te', 'kn', 'ml', 'si', 'th', 'lo', 'dz', 'ka', 'ti', 'am', 'chr',
        'iu', 'km', 'zh', 'ja', 'ko', 'shn',
    ]

    @classproperty
    def interwiki_putfirst(cls):
        cls.interwiki_putfirst = {
            'da': cls.alphabetic,
            'en': cls.alphabetic,
            'et': cls.alphabetic,
            'fi': cls.alphabetic,
            'fy': cls.fyinterwiki,
            'he': ['en'],
            'hu': ['en'],
            'ms': cls.alphabetic_revised,
            'pl': cls.alphabetic_revised,
            'sv': cls.alphabetic_sv,
            'simple': cls.alphabetic,
        }
        return cls.interwiki_putfirst

    interwiki_on_one_line = ['pl']

    interwiki_attop = ['pl']

    # Subpages for documentation.
    # TODO: List is incomplete, to be completed for missing languages.
    doc_subpages = {
        '_default': (('/doc', ),
                     ['en']
                     ),
        'ar': ('/شرح', '/doc'),
        'sr': ('/док', ),
    }<|MERGE_RESOLUTION|>--- conflicted
+++ resolved
@@ -31,17 +31,6 @@
         'ku', 'lt', 'it', 'ca', 'fi', 'ta', 'hu', 'tr', 'io', 'hy', 'ko', 'ja',
         'pt', 'kn', 'vi', 'sr', 'th', 'hi', 'ro', 'no', 'et', 'id', 'cs', 'ml',
         'my', 'uz', 'li', 'or', 'te', 'eo', 'fa', 'gl', 'ar', 'oc', 'jv', 'az',
-<<<<<<< HEAD
-        'eu', 'skr', 'uk', 'br', 'ast', 'da', 'lo', 'simple', 'bn', 'is', 'la',
-        'hr', 'fj', 'tg', 'sk', 'ky', 'wa', 'bg', 'ur', 'ps', 'shn', 'cy',
-        'vo', 'sl', 'he', 'af', 'zh-min-nan', 'om', 'scn', 'tl', 'pa', 'sw',
-        'fy', 'sg', 'lmo', 'nn', 'mnw', 'ka', 'lv', 'ms', 'min', 'sq', 'nds',
-        'co', 'mn', 'pnb', 'lb', 'bs', 'nah', 'yue', 'sa', 'kk', 'km', 'diq',
-        'vec', 'be', 'tk', 'mk', 'sm', 'hsb', 'nia', 'shy', 'ks', 'gd', 'ga',
-        'mr', 'an', 'gom', 'wo', 'mni', 'su', 'ia', 'ang', 'mt', 'fo', 'sd',
-        'tt', 'gn', 'ie', 'so', 'bcl', 'csb', 'ug', 'si', 'st', 'roa-rup',
-        'hif', 'kl', 'zu', 'mi', 'ay', 'ha', 'jbo', 'ln', 'yi', 'tpi', 'gu',
-=======
         'skr', 'eu', 'uk', 'br', 'ast', 'da', 'lo', 'simple', 'is', 'bn', 'la',
         'hr', 'fj', 'tg', 'sk', 'ky', 'wa', 'bg', 'ur', 'ps', 'shn', 'cy',
         'vo', 'sl', 'he', 'af', 'om', 'zh-min-nan', 'scn', 'tl', 'pa', 'sw',
@@ -51,7 +40,6 @@
         'mr', 'gom', 'an', 'wo', 'mni', 'su', 'ia', 'ang', 'mt', 'fo', 'sd',
         'tt', 'gn', 'ie', 'so', 'bcl', 'csb', 'ug', 'si', 'st', 'roa-rup',
         'hif', 'tpi', 'zu', 'kl', 'mi', 'ay', 'ha', 'jbo', 'yi', 'ln', 'gu',
->>>>>>> 886155bf
         'na', 'gv', 'kw', 'am', 'ne', 'rw', 'ts', 'qu', 'ss', 'chr', 'iu',
         'dv', 'ti', 'tn',
     ]
