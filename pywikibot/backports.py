--- conflicted
+++ resolved
@@ -76,15 +76,10 @@
         Type,
     )
 else:
-<<<<<<< HEAD
-    from collections.abc import Iterable, Iterator, Mapping, Sequence
-    from regex import Match, Pattern
-=======
     from collections.abc import (
         Generator, Iterable, Iterator, Mapping, Sequence,
     )
-    from re import Match, Pattern
->>>>>>> 3e2155cd
+    from regex import Match, Pattern
     Dict = dict  # type: ignore[misc]
     FrozenSet = frozenset  # type: ignore[misc]
     List = list  # type: ignore[misc]
