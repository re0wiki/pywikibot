"""Objects representing various types of MediaWiki pages.

This module includes objects:

- BasePage: Base object for a MediaWiki page
- Page: A MediaWiki page
- Category: A page in the Category: namespace
- User: A class that represents a Wiki user

Various Wikibase pages are defined in ``page._wikibase.py``,
various pages for Proofread Extensions are defines in
``pywikibot.proofreadpage``.

..note::
  `Link` objects represent a wiki-page's title, while
  :class:`pywikibot.Page` objects (defined here) represent the page
  itself, including its contents.
"""
#
# (C) Pywikibot team, 2008-2022
#
# Distributed under the terms of the MIT license.
#
<<<<<<< HEAD
import os.path
import regex as re
=======
import re
>>>>>>> 3be7ceb6
from collections import Counter, defaultdict
from contextlib import suppress
from textwrap import shorten, wrap
from typing import Optional, Union
from urllib.parse import quote_from_bytes
from warnings import warn

import pywikibot
from pywikibot import config, date, i18n, textlib
from pywikibot.backports import Generator, Iterable, List, Tuple
from pywikibot.cosmetic_changes import CANCEL, CosmeticChangesToolkit
from pywikibot.exceptions import (
    APIError,
    AutoblockUserError,
    Error,
    InterwikiRedirectPageError,
    InvalidPageError,
    IsNotRedirectPageError,
    IsRedirectPageError,
    NoMoveTargetError,
    NoPageError,
    NotEmailableError,
    NoUsernameError,
    OtherPageSaveError,
    PageSaveRelatedError,
    SectionError,
    UnknownExtensionError,
    UserRightsError,
)
from pywikibot.page._decorators import allow_asynchronous
from pywikibot.page._links import BaseLink, Link
from pywikibot.page._revision import Revision
from pywikibot.site import Namespace, NamespaceArgType
from pywikibot.tools import (
    ComparableMixin,
    deprecated,
    first_upper,
    is_ip_address,
    issue_deprecation_warning,
    remove_last_args,
)


PROTOCOL_REGEX = r'\Ahttps?://'

__all__ = (
    'BasePage',
    'Category',
    'Page',
    'User',
)


class BasePage(ComparableMixin):

    """
    BasePage: Base object for a MediaWiki page.

    This object only implements internally methods that do not require
    reading from or writing to the wiki. All other methods are delegated
    to the Site object.

    Will be subclassed by Page, WikibasePage, and FlowPage.
    """

    _cache_attrs = (
        '_text', '_pageid', '_catinfo', '_templates', '_protection',
        '_contentmodel', '_langlinks', '_isredir', '_coords',
        '_preloadedtext', '_timestamp', '_applicable_protections',
        '_flowinfo', '_quality', '_pageprops', '_revid', '_quality_text',
        '_pageimage', '_item', '_lintinfo',
    )

    def __init__(self, source, title: str = '', ns=0) -> None:
        """
        Instantiate a Page object.

        Three calling formats are supported:

          - If the first argument is a Page, create a copy of that object.
            This can be used to convert an existing Page into a subclass
            object, such as Category or FilePage. (If the title is also
            given as the second argument, creates a copy with that title;
            this is used when pages are moved.)
          - If the first argument is a Site, create a Page on that Site
            using the second argument as the title (may include a section),
            and the third as the namespace number. The namespace number is
            mandatory, even if the title includes the namespace prefix. This
            is the preferred syntax when using an already-normalized title
            obtained from api.php or a database dump. WARNING: may produce
            invalid objects if page title isn't in normal form!
          - If the first argument is a BaseLink, create a Page from that link.
            This is the preferred syntax when using a title scraped from
            wikitext, URLs, or another non-normalized source.

        :param source: the source of the page
        :type source: pywikibot.page.BaseLink (or subclass),
            pywikibot.page.Page (or subclass), or pywikibot.page.Site
        :param title: normalized title of the page; required if source is a
            Site, ignored otherwise
        :type title: str
        :param ns: namespace number; required if source is a Site, ignored
            otherwise
        :type ns: int
        """
        if title is None:
            raise ValueError('Title cannot be None.')

        if isinstance(source, pywikibot.site.BaseSite):
            self._link = Link(title, source=source, default_namespace=ns)
            self._revisions = {}
        elif isinstance(source, Page):
            # copy all of source's attributes to this object
            # without overwriting non-None values
            self.__dict__.update((k, v) for k, v in source.__dict__.items()
                                 if k not in self.__dict__
                                 or self.__dict__[k] is None)
            if title:
                # overwrite title
                self._link = Link(title, source=source.site,
                                  default_namespace=ns)
        elif isinstance(source, BaseLink):
            self._link = source
            self._revisions = {}
        else:
            raise Error(
                "Invalid argument type '{}' in Page initializer: {}"
                .format(type(source), source))

    @property
    def site(self):
        """Return the Site object for the wiki on which this Page resides.

        :rtype: pywikibot.Site
        """
        return self._link.site

    def version(self):
        """
        Return MediaWiki version number of the page site.

        This is needed to use @need_version() decorator for methods of
        Page objects.
        """
        return self.site.version()

    @property
    def image_repository(self):
        """Return the Site object for the image repository."""
        return self.site.image_repository()

    @property
    def data_repository(self):
        """Return the Site object for the data repository."""
        return self.site.data_repository()

    def namespace(self):
        """
        Return the namespace of the page.

        :return: namespace of the page
        :rtype: pywikibot.Namespace
        """
        return self._link.namespace

    @property
    def content_model(self):
        """
        Return the content model for this page.

        If it cannot be reliably determined via the API,
        None is returned.
        """
        if not hasattr(self, '_contentmodel'):
            self.site.loadpageinfo(self)
        return self._contentmodel

    @property
    def depth(self):
        """Return the depth/subpage level of the page."""
        if not hasattr(self, '_depth'):
            # Check if the namespace allows subpages
            if self.namespace().subpages:
                self._depth = self.title().count('/')
            else:
                # Does not allow subpages, which means depth is always 0
                self._depth = 0

        return self._depth

    @property
    def pageid(self) -> int:
        """
        Return pageid of the page.

        :return: pageid or 0 if page does not exist
        """
        if not hasattr(self, '_pageid'):
            self.site.loadpageinfo(self)
        return self._pageid

    def title(
        self,
        *,
        underscore: bool = False,
        with_ns: bool = True,
        with_section: bool = True,
        as_url: bool = False,
        as_link: bool = False,
        allow_interwiki: bool = True,
        force_interwiki: bool = False,
        textlink: bool = False,
        as_filename: bool = False,
        insite=None,
        without_brackets: bool = False
    ) -> str:
        """
        Return the title of this Page, as a string.

        :param underscore: (not used with as_link) if true, replace all ' '
            characters with '_'
        :param with_ns: if false, omit the namespace prefix. If this
            option is false and used together with as_link return a labeled
            link like [[link|label]]
        :param with_section: if false, omit the section
        :param as_url: (not used with as_link) if true, quote title as if in an
            URL
        :param as_link: if true, return the title in the form of a wikilink
        :param allow_interwiki: (only used if as_link is true) if true, format
            the link as an interwiki link if necessary
        :param force_interwiki: (only used if as_link is true) if true, always
            format the link as an interwiki link
        :param textlink: (only used if as_link is true) if true, place a ':'
            before Category: and Image: links
        :param as_filename: (not used with as_link) if true, replace any
            characters that are unsafe in filenames
        :param insite: (only used if as_link is true) a site object where the
            title is to be shown. Default is the current family/lang given by
            -family and -lang or -site option i.e. config.family and
            config.mylang
        :param without_brackets: (cannot be used with as_link) if true, remove
            the last pair of brackets(usually removes disambiguation brackets).
        """
        title = self._link.canonical_title()
        label = self._link.title
        if with_section and self.section():
            section = '#' + self.section()
        else:
            section = ''
        if as_link:
            if insite:
                target_code = insite.code
                target_family = insite.family.name
            else:
                target_code = config.mylang
                target_family = config.family
            if force_interwiki \
               or (allow_interwiki
                   and (self.site.family.name != target_family
                        or self.site.code != target_code)):
                if self.site.family.name not in (
                        target_family, self.site.code):
                    title = '{site.family.name}:{site.code}:{title}'.format(
                        site=self.site, title=title)
                else:
                    # use this form for sites like commons, where the
                    # code is the same as the family name
                    title = '{}:{}'.format(self.site.code, title)
            elif textlink and (self.is_filepage() or self.is_categorypage()):
                title = ':{}'.format(title)
            elif self.namespace() == 0 and not section:
                with_ns = True
            if with_ns:
                return '[[{}{}]]'.format(title, section)
            return '[[{}{}|{}]]'.format(title, section, label)
        if not with_ns and self.namespace() != 0:
            title = label + section
        else:
            title += section
        if without_brackets:
            brackets_re = r'\s+\([^()]+?\)$'
            title = re.sub(brackets_re, '', title)
        if underscore or as_url:
            title = title.replace(' ', '_')
        if as_url:
            encoded_title = title.encode(self.site.encoding())
            title = quote_from_bytes(encoded_title, safe='')
        if as_filename:
            # Replace characters that are not possible in file names on some
            # systems, but still are valid in MediaWiki titles:
            # Unix: /
            # MediaWiki: /:\
            # Windows: /:\"?*
            # Spaces are possible on most systems, but are bad for URLs.
            for forbidden in ':*?/\\" ':
                title = title.replace(forbidden, '_')
        return title

    def section(self) -> Optional[str]:
        """
        Return the name of the section this Page refers to.

        The section is the part of the title following a '#' character, if
        any. If no section is present, return None.
        """
        try:
            section = self._link.section
        except AttributeError:
            section = None
        return section

    def __str__(self) -> str:
        """Return a string representation."""
        return self.title(as_link=True, force_interwiki=True)

    def __repr__(self) -> str:
        """Return a more complete string representation."""
        return '{}({!r})'.format(self.__class__.__name__, self.title())

    def _cmpkey(self):
        """
        Key for comparison of Page objects.

        Page objects are "equal" if and only if they are on the same site
        and have the same normalized title, including section if any.

        Page objects are sortable by site, namespace then title.
        """
        return (self.site, self.namespace(), self.title())

    def __hash__(self):
        """
        A stable identifier to be used as a key in hash-tables.

        This relies on the fact that the string
        representation of an instance cannot change after the construction.
        """
        return hash(self._cmpkey())

    def full_url(self):
        """Return the full URL."""
        return self.site.base_url(
            self.site.articlepath.format(self.title(as_url=True)))

    def autoFormat(self):
        """
        Return :py:obj:`date.getAutoFormat` dictName and value, if any.

        Value can be a year, date, etc., and dictName is 'YearBC',
        'Year_December', or another dictionary name. Please note that two
        entries may have exactly the same autoFormat, but be in two
        different namespaces, as some sites have categories with the
        same names. Regular titles return (None, None).
        """
        if not hasattr(self, '_autoFormat'):
            self._autoFormat = date.getAutoFormat(
                self.site.lang,
                self.title(with_ns=False)
            )
        return self._autoFormat

    def isAutoTitle(self):
        """Return True if title of this Page is in the autoFormat dict."""
        return self.autoFormat()[0] is not None

    def get(self, force: bool = False, get_redirect: bool = False) -> str:
        """Return the wiki-text of the page.

        This will retrieve the page from the server if it has not been
        retrieved yet, or if force is True. This can raise the following
        exceptions that should be caught by the calling code:

        :exception pywikibot.exceptions.NoPageError: The page does not exist
        :exception pywikibot.exceptions.IsRedirectPageError: The page is a
            redirect. The argument of the exception is the title of the page
            it redirects to.
        :exception pywikibot.exceptions.SectionError: The section does not
            exist on a page with a # link

        :param force:           reload all page attributes, including errors.
        :param get_redirect:    return the redirect text, do not follow the
                                redirect, do not raise an exception.
        """
        if force:
            del self.latest_revision_id
            if hasattr(self, '_bot_may_edit'):
                del self._bot_may_edit
        try:
            self._getInternals()
        except IsRedirectPageError:
            if not get_redirect:
                raise

        return self.latest_revision.text

    def _latest_cached_revision(self):
        """Get the latest revision if cached and has text, otherwise None."""
        if (hasattr(self, '_revid') and self._revid in self._revisions
                and self._revisions[self._revid].text is not None):
            return self._revisions[self._revid]
        return None

    def _getInternals(self):
        """
        Helper function for get().

        Stores latest revision in self if it doesn't contain it, doesn't think.
        * Raises exceptions from previous runs.
        * Stores new exceptions in _getexception and raises them.
        """
        # Raise exceptions from previous runs
        if hasattr(self, '_getexception'):
            raise self._getexception

        # If not already stored, fetch revision
        if self._latest_cached_revision() is None:
            try:
                self.site.loadrevisions(self, content=True)
            except (NoPageError, SectionError) as e:
                self._getexception = e
                raise

        # self._isredir is set by loadrevisions
        if self._isredir:
            self._getexception = IsRedirectPageError(self)
            raise self._getexception

    @remove_last_args(['get_redirect'])
    def getOldVersion(self, oldid, force: bool = False) -> str:
        """Return text of an old revision of this page.

        :param oldid: The revid of the revision desired.
        """
        if force or oldid not in self._revisions \
                or self._revisions[oldid].text is None:
            self.site.loadrevisions(self, content=True, revids=oldid)
        return self._revisions[oldid].text

    def permalink(self, oldid=None, percent_encoded: bool = True,
                  with_protocol: bool = False) -> str:
        """Return the permalink URL of an old revision of this page.

        :param oldid: The revid of the revision desired.
        :param percent_encoded: if false, the link will be provided
            without title uncoded.
        :param with_protocol: if true, http or https prefixes will be
            included before the double slash.
        """
        if percent_encoded:
            title = self.title(as_url=True)
        else:
            title = self.title(as_url=False).replace(' ', '_')
        return '{}//{}{}/index.php?title={}&oldid={}'.format(
            self.site.protocol() + ':' if with_protocol else '',
            self.site.hostname(),
            self.site.scriptpath(),
            title,
            oldid if oldid is not None else self.latest_revision_id)

    @property
    def latest_revision_id(self):
        """Return the current revision id for this page."""
        if not hasattr(self, '_revid'):
            self.revisions()
        return self._revid

    @latest_revision_id.deleter
    def latest_revision_id(self) -> None:
        """
        Remove the latest revision id set for this Page.

        All internal cached values specifically for the latest revision
        of this page are cleared.

        The following cached values are not cleared:
        - text property
        - page properties, and page coordinates
        - lastNonBotUser
        - isDisambig and isCategoryRedirect status
        - langlinks, templates and deleted revisions
        """
        # When forcing, we retry the page no matter what:
        # * Old exceptions do not apply any more
        # * Deleting _revid to force reload
        # * Deleting _redirtarget, that info is now obsolete.
        for attr in ['_redirtarget', '_getexception', '_revid']:
            if hasattr(self, attr):
                delattr(self, attr)

    @latest_revision_id.setter
    def latest_revision_id(self, value) -> None:
        """Set the latest revision for this Page."""
        del self.latest_revision_id
        self._revid = value

    @property
    def latest_revision(self):
        """Return the current revision for this page."""
        rev = self._latest_cached_revision()
        if rev is not None:
            return rev

        with suppress(StopIteration):
            return next(self.revisions(content=True, total=1))
        raise InvalidPageError(self)

    @property
    def text(self) -> str:
        """
        Return the current (edited) wikitext, loading it if necessary.

        :return: text of the page
        """
        if getattr(self, '_text', None) is not None:
            return self._text

        try:
            return self.get(get_redirect=True)
        except NoPageError:
            # TODO: what other exceptions might be returned?
            return ''

    @text.setter
    def text(self, value: Optional[str]):
        """Update the current (edited) wikitext.

        :param value: New value or None
        """
        try:
            self.botMayEdit()  # T262136, T267770
        except Exception as e:
            # dry tests aren't able to make an API call
            # but are rejected by an Exception; ignore it then.
            if not str(e).startswith('DryRequest rejecting request:'):
                raise

        del self.text
        self._text = None if value is None else str(value)

    @text.deleter
    def text(self) -> None:
        """Delete the current (edited) wikitext."""
        if hasattr(self, '_text'):
            del self._text
        if hasattr(self, '_expanded_text'):
            del self._expanded_text
        if hasattr(self, '_raw_extracted_templates'):
            del self._raw_extracted_templates

    def preloadText(self) -> str:
        """
        The text returned by EditFormPreloadText.

        See API module "info".

        Application: on Wikisource wikis, text can be preloaded even if
        a page does not exist, if an Index page is present.
        """
        self.site.loadpageinfo(self, preload=True)
        return self._preloadedtext

    def get_parsed_page(self, force: bool = False) -> str:
        """Retrieve parsed text (via action=parse) and cache it.

        .. versionchanged:: 7.1
           `force` parameter was added;
           `_get_parsed_page` becomes a public method

        :param force: force updating from the live site

        .. seealso::
           :meth:`APISite.get_parsed_page()
           <pywikibot.site._apisite.APISite.get_parsed_page>`
        """
        if not hasattr(self, '_parsed_text') or force:
            self._parsed_text = self.site.get_parsed_page(self)
        return self._parsed_text

    def extract(self, variant: str = 'plain', *,
                lines: Optional[int] = None,
                chars: Optional[int] = None,
                sentences: Optional[int] = None,
                intro: bool = True) -> str:
        """Retrieve an extract of this page.

        .. versionadded:: 7.1

        :param variant: The variant of extract, either 'plain' for plain
            text, 'html' for limited HTML (both excludes templates and
            any text formatting) or 'wiki' for bare wikitext which also
            includes any templates for example.
        :param lines: if not None, wrap the extract into lines with
            width of 79 chars and return a string with that given number
            of lines.
        :param chars: How many characters to return.  Actual text
            returned might be slightly longer.
        :param sentences: How many sentences to return
        :param intro: Return only content before the first section
        :raises NoPageError: given page does not exist
        :raises NotImplementedError: "wiki" variant does not support
            `sencence` parameter.
        :raises ValueError: `variant` parameter must be "plain", "html" or
            "wiki"

        .. seealso:: :meth:`APISite.extract()
           <pywikibot.site._extensions.TextExtractsMixin.extract>`.
        """
        if variant in ('plain', 'html'):
            extract = self.site.extract(self, chars=chars, sentences=sentences,
                                        intro=intro,
                                        plaintext=variant == 'plain')
        elif variant == 'wiki':
            if not self.exists():
                raise NoPageError(self)
            if sentences:
                raise NotImplementedError(
                    "'wiki' variant of extract method does not support "
                    "'sencence' parameter")

            extract = self.text[:]
            if intro:
                pos = extract.find('\n=')
                if pos:
                    extract = extract[:pos]
            if chars:
                extract = shorten(extract, chars, break_long_words=False,
                                  placeholder='…')
        else:
            raise ValueError(
                'variant parameter must be "plain", "html" or "wiki", not "{}"'
                .format(variant))

        if not lines:
            return extract

        text_lines = []
        for i, text in enumerate(extract.splitlines(), start=1):
            text_lines += wrap(text, width=79) or ['']
            if i >= lines:
                break

        return '\n'.join(text_lines[:min(lines, len(text_lines))])

    def properties(self, force: bool = False) -> dict:
        """
        Return the properties of the page.

        :param force: force updating from the live site
        """
        if not hasattr(self, '_pageprops') or force:
            self._pageprops = {}  # page may not have pageprops (see T56868)
            self.site.loadpageprops(self)
        return self._pageprops

    def defaultsort(self, force: bool = False) -> Optional[str]:
        """
        Extract value of the {{DEFAULTSORT:}} magic word from the page.

        :param force: force updating from the live site
        """
        return self.properties(force=force).get('defaultsort')

    def expand_text(
        self,
        force: bool = False,
        includecomments: bool = False
    ) -> str:
        """Return the page text with all templates and parser words expanded.

        :param force: force updating from the live site
        :param includecomments: Also strip comments if includecomments
            parameter is not True.
        """
        if not hasattr(self, '_expanded_text') or (
                self._expanded_text is None) or force:
            if not self.text:
                self._expanded_text = ''
                return ''

            self._expanded_text = self.site.expand_text(
                self.text,
                title=self.title(with_section=False),
                includecomments=includecomments)
        return self._expanded_text

    def userName(self) -> str:
        """Return name or IP address of last user to edit page."""
        return self.latest_revision.user

    def isIpEdit(self) -> bool:
        """Return True if last editor was unregistered."""
        return self.latest_revision.anon

    def lastNonBotUser(self) -> str:
        """
        Return name or IP address of last human/non-bot user to edit page.

        Determine the most recent human editor out of the last revisions.
        If it was not able to retrieve a human user, returns None.

        If the edit was done by a bot which is no longer flagged as 'bot',
        i.e. which is not returned by Site.botusers(), it will be returned
        as a non-bot edit.
        """
        if hasattr(self, '_lastNonBotUser'):
            return self._lastNonBotUser

        self._lastNonBotUser = None
        for entry in self.revisions():
            if entry.user and (not self.site.isBot(entry.user)):
                self._lastNonBotUser = entry.user
                break

        return self._lastNonBotUser

    def editTime(self):
        """Return timestamp of last revision to page.

        :rtype: pywikibot.Timestamp
        """
        return self.latest_revision.timestamp

    def exists(self) -> bool:
        """Return True if page exists on the wiki, even if it's a redirect.

        If the title includes a section, return False if this section isn't
        found.
        """
        with suppress(AttributeError):
            return self.pageid > 0
        raise InvalidPageError(self)

    @property
    def oldest_revision(self):
        """
        Return the first revision of this page.

        :rtype: :py:obj:`Revision`
        """
        return next(self.revisions(reverse=True, total=1))

    def isRedirectPage(self):
        """Return True if this is a redirect, False if not or not existing."""
        return self.site.page_isredirect(self)

    def isStaticRedirect(self, force: bool = False) -> bool:
        """Determine whether the page is a static redirect.

        A static redirect must be a valid redirect, and contain the magic
        word __STATICREDIRECT__.

        .. versionchanged:: 7.0
           __STATICREDIRECT__ can be transcluded

        :param force: Bypass local caching
        """
        return self.isRedirectPage() \
            and 'staticredirect' in self.properties(force=force)

    def isCategoryRedirect(self) -> bool:
        """Return True if this is a category redirect page, False otherwise."""
        if not self.is_categorypage():
            return False

        if not hasattr(self, '_catredirect'):
            self._catredirect = False
            catredirs = self.site.category_redirects()
            for template, args in self.templatesWithParams():
                if template.title(with_ns=False) not in catredirs:
                    continue

                if args:
                    # Get target (first template argument)
                    target_title = args[0].strip()
                    p = pywikibot.Page(
                        self.site, target_title, Namespace.CATEGORY)
                    try:
                        p.title()
                    except pywikibot.exceptions.InvalidTitleError:
                        target_title = self.site.expand_text(
                            text=target_title, title=self.title())
                        p = pywikibot.Page(self.site, target_title,
                                           Namespace.CATEGORY)
                    if p.namespace() == Namespace.CATEGORY:
                        self._catredirect = p.title()
                    else:
                        pywikibot.warning(
                            'Category redirect target {} on {} is not a '
                            'category'.format(p.title(as_link=True),
                                              self.title(as_link=True)))
                else:
                    pywikibot.warning(
                        'No target found for category redirect on '
                        + self.title(as_link=True))
                break

        return bool(self._catredirect)

    def getCategoryRedirectTarget(self):
        """
        If this is a category redirect, return the target category title.

        :rtype: pywikibot.page.Category
        """
        if self.isCategoryRedirect():
            return Category(Link(self._catredirect, self.site))
        raise IsNotRedirectPageError(self)

    def isTalkPage(self):
        """Return True if this page is in any talk namespace."""
        ns = self.namespace()
        return ns >= 0 and ns % 2 == 1

    def toggleTalkPage(self):
        """
        Return other member of the article-talk page pair for this Page.

        If self is a talk page, returns the associated content page;
        otherwise, returns the associated talk page. The returned page need
        not actually exist on the wiki.

        :return: Page or None if self is a special page.
        :rtype: typing.Optional[pywikibot.Page]
        """
        ns = self.namespace()
        if ns < 0:  # Special page
            return None

        title = self.title(with_ns=False)
        new_ns = ns + (1, -1)[self.isTalkPage()]
        return Page(self.site,
                    '{}:{}'.format(self.site.namespace(new_ns), title))

    def is_categorypage(self):
        """Return True if the page is a Category, False otherwise."""
        return self.namespace() == 14

    def is_filepage(self):
        """Return True if this is a file description page, False otherwise."""
        return self.namespace() == 6

    def isDisambig(self) -> bool:
        """
        Return True if this is a disambiguation page, False otherwise.

        By default, it uses the Disambiguator extension's result. The
        identification relies on the presence of the __DISAMBIG__ magic word
        which may also be transcluded.

        If the Disambiguator extension isn't activated for the given site,
        the identification relies on the presence of specific templates.
        First load a list of template names from the Family file;
        if the value in the Family file is None or no entry was made, look for
        the list on [[MediaWiki:Disambiguationspage]]. If this page does not
        exist, take the MediaWiki message. 'Template:Disambig' is always
        assumed to be default, and will be appended regardless of its
        existence.
        """
        if self.site.has_extension('Disambiguator'):
            # If the Disambiguator extension is loaded, use it
            return 'disambiguation' in self.properties()

        if not hasattr(self.site, '_disambigtemplates'):
            try:
                default = set(self.site.family.disambig('_default'))
            except KeyError:
                default = {'Disambig'}
            try:
                distl = self.site.family.disambig(self.site.code,
                                                  fallback=False)
            except KeyError:
                distl = None
            if distl is None:
                disambigpages = Page(self.site,
                                     'MediaWiki:Disambiguationspage')
                if disambigpages.exists():
                    disambigs = {link.title(with_ns=False)
                                 for link in disambigpages.linkedPages()
                                 if link.namespace() == 10}
                elif self.site.has_mediawiki_message('disambiguationspage'):
                    message = self.site.mediawiki_message(
                        'disambiguationspage').split(':', 1)[1]
                    # add the default template(s) for default mw message
                    # only
                    disambigs = {first_upper(message)} | default
                else:
                    disambigs = default
                self.site._disambigtemplates = disambigs
            else:
                # Normalize template capitalization
                self.site._disambigtemplates = {first_upper(t) for t in distl}
        templates = {tl.title(with_ns=False) for tl in self.templates()}
        disambigs = set()
        # always use cached disambig templates
        disambigs.update(self.site._disambigtemplates)
        # see if any template on this page is in the set of disambigs
        disambig_in_page = disambigs.intersection(templates)
        return self.namespace() != 10 and bool(disambig_in_page)

    def getReferences(self,
                      follow_redirects: bool = True,
                      with_template_inclusion: bool = True,
                      only_template_inclusion: bool = False,
                      filter_redirects: bool = False,
                      namespaces=None,
                      total: Optional[int] = None,
                      content: bool = False):
        """
        Return an iterator all pages that refer to or embed the page.

        If you need a full list of referring pages, use
        ``pages = list(s.getReferences())``

        :param follow_redirects: if True, also iterate pages that link to a
            redirect pointing to the page.
        :param with_template_inclusion: if True, also iterate pages where self
            is used as a template.
        :param only_template_inclusion: if True, only iterate pages where self
            is used as a template.
        :param filter_redirects: if True, only iterate redirects to self.
        :param namespaces: only iterate pages in these namespaces
        :param total: iterate no more than this number of pages in total
        :param content: if True, retrieve the content of the current version
            of each referring page (default False)
        :rtype: typing.Iterable[pywikibot.Page]
        """
        # N.B.: this method intentionally overlaps with backlinks() and
        # embeddedin(). Depending on the interface, it may be more efficient
        # to implement those methods in the site interface and then combine
        # the results for this method, or to implement this method and then
        # split up the results for the others.
        return self.site.pagereferences(
            self,
            follow_redirects=follow_redirects,
            filter_redirects=filter_redirects,
            with_template_inclusion=with_template_inclusion,
            only_template_inclusion=only_template_inclusion,
            namespaces=namespaces,
            total=total,
            content=content
        )

    def backlinks(self,
                  follow_redirects: bool = True,
                  filter_redirects: Optional[bool] = None,
                  namespaces=None,
                  total: Optional[int] = None,
                  content: bool = False):
        """
        Return an iterator for pages that link to this page.

        :param follow_redirects: if True, also iterate pages that link to a
            redirect pointing to the page.
        :param filter_redirects: if True, only iterate redirects; if False,
            omit redirects; if None, do not filter
        :param namespaces: only iterate pages in these namespaces
        :param total: iterate no more than this number of pages in total
        :param content: if True, retrieve the content of the current version
            of each referring page (default False)
        """
        return self.site.pagebacklinks(
            self,
            follow_redirects=follow_redirects,
            filter_redirects=filter_redirects,
            namespaces=namespaces,
            total=total,
            content=content
        )

    def embeddedin(self,
                   filter_redirects: Optional[bool] = None,
                   namespaces=None,
                   total: Optional[int] = None,
                   content: bool = False):
        """
        Return an iterator for pages that embed this page as a template.

        :param filter_redirects: if True, only iterate redirects; if False,
            omit redirects; if None, do not filter
        :param namespaces: only iterate pages in these namespaces
        :param total: iterate no more than this number of pages in total
        :param content: if True, retrieve the content of the current version
            of each embedding page (default False)
        """
        return self.site.page_embeddedin(
            self,
            filter_redirects=filter_redirects,
            namespaces=namespaces,
            total=total,
            content=content
        )

    def redirects(
        self,
        *,
        filter_fragments: Optional[bool] = None,
        namespaces: NamespaceArgType = None,
        total: Optional[int] = None,
        content: bool = False
    ) -> 'Iterable[pywikibot.Page]':
        """
        Return an iterable of redirects to this page.

        :param filter_fragments: If True, only return redirects with fragments.
            If False, only return redirects without fragments. If None, return
            both (no filtering).
        :param namespaces: only return redirects from these namespaces
        :param total: maximum number of redirects to retrieve in total
        :param content: load the current content of each redirect

        .. versionadded:: 7.0
        """
        return self.site.page_redirects(
            self,
            filter_fragments=filter_fragments,
            namespaces=namespaces,
            total=total,
            content=content,
        )

    def protection(self) -> dict:
        """Return a dictionary reflecting page protections."""
        return self.site.page_restrictions(self)

    def applicable_protections(self) -> set:
        """
        Return the protection types allowed for that page.

        If the page doesn't exist it only returns "create". Otherwise it
        returns all protection types provided by the site, except "create".
        It also removes "upload" if that page is not in the File namespace.

        It is possible, that it returns an empty set, but only if original
        protection types were removed.

        :return: set of str
        """
        # New API since commit 32083235eb332c419df2063cf966b3400be7ee8a
        if self.site.mw_version >= '1.25wmf14':
            self.site.loadpageinfo(self)
            return self._applicable_protections

        p_types = set(self.site.protection_types())
        if not self.exists():
            return {'create'} if 'create' in p_types else set()
        p_types.remove('create')  # no existing page allows that
        if not self.is_filepage():  # only file pages allow upload
            p_types.remove('upload')
        return p_types

    def has_permission(self, action: str = 'edit') -> bool:
        """Determine whether the page can be modified.

        Return True if the bot has the permission of needed restriction level
        for the given action type.

        :param action: a valid restriction type like 'edit', 'move'
        :raises ValueError: invalid action parameter
        """
        return self.site.page_can_be_edited(self, action)

    def botMayEdit(self) -> bool:
        """
        Determine whether the active bot is allowed to edit the page.

        This will be True if the page doesn't contain {{bots}} or {{nobots}}
        or any other template from edit_restricted_templates list
        in x_family.py file, or it contains them and the active bot is allowed
        to edit this page. (This method is only useful on those sites that
        recognize the bot-exclusion protocol; on other sites, it will always
        return True.)

        The framework enforces this restriction by default. It is possible
        to override this by setting ignore_bot_templates=True in
        user-config.py, or using page.put(force=True).
        """
        if not hasattr(self, '_bot_may_edit'):
            self._bot_may_edit = self._check_bot_may_edit()
        return self._bot_may_edit

    def _check_bot_may_edit(self, module: Optional[str] = None) -> bool:
        """A botMayEdit helper method.

        @param module: The module name to be restricted. Defaults to
            pywikibot.calledModuleName().
        """
        if not hasattr(self, 'templatesWithParams'):
            return True

        if config.ignore_bot_templates:  # Check the "master ignore switch"
            return True

        username = self.site.username()
        try:
            templates = self.templatesWithParams()
        except (NoPageError, IsRedirectPageError, SectionError):
            return True

        # go through all templates and look for any restriction
        restrictions = set(self.site.get_edit_restricted_templates())

        if module is None:
            module = pywikibot.calledModuleName()

        # also add archive templates for non-archive bots
        if module != 'archivebot':
            restrictions.update(self.site.get_archived_page_templates())

        # multiple bots/nobots templates are allowed
        for template, params in templates:
            title = template.title(with_ns=False)

            if title in restrictions:
                return False

            if title not in ('Bots', 'Nobots'):
                continue

            try:
                key, sep, value = params[0].partition('=')
            except IndexError:
                key, sep, value = '', '', ''
                names = set()
            else:
                if not sep:
                    key, value = value, key
                key = key.strip()
                names = {name.strip() for name in value.split(',')}

            if len(params) > 1:
                pywikibot.warning(
                    '{{%s|%s}} has more than 1 parameter; taking the first.'
                    % (title.lower(), '|'.join(params)))

            if title == 'Nobots':
                if not params:
                    return False

                if key:
                    pywikibot.error(
                        '%s parameter for {{nobots}} is not allowed. '
                        'Edit declined' % key)
                    return False

                if 'all' in names or module in names or username in names:
                    return False

            if title == 'Bots':
                if value and not key:
                    pywikibot.warning(
                        '{{bots|%s}} is not valid. Ignoring.' % value)
                    continue

                if key and not value:
                    pywikibot.warning(
                        '{{bots|%s=}} is not valid. Ignoring.' % key)
                    continue

                if key == 'allow':
                    if not ('all' in names or username in names):
                        return False

                elif key == 'deny':
                    if 'all' in names or username in names:
                        return False

                elif key == 'allowscript':
                    if not ('all' in names or module in names):
                        return False

                elif key == 'denyscript':
                    if 'all' in names or module in names:
                        return False

                elif key:  # ignore unrecognized keys with a warning
                    pywikibot.warning(
                        '{{bots|%s}} is not valid. Ignoring.' % params[0])

        # no restricting template found
        return True

    def save(self,
             summary: Optional[str] = None,
             watch: Optional[str] = None,
             minor: bool = True,
             botflag: Optional[bool] = None,
             force: bool = False,
             asynchronous: bool = False,
             callback=None,
             apply_cosmetic_changes: Optional[bool] = None,
             quiet: bool = False,
             **kwargs):
        """
        Save the current contents of page's text to the wiki.

        .. versionchanged:: 7.0
           boolean watch parameter is deprecated

        :param summary: The edit summary for the modification (optional, but
            most wikis strongly encourage its use)
        :param watch: Specify how the watchlist is affected by this edit, set
            to one of "watch", "unwatch", "preferences", "nochange":
            * watch: add the page to the watchlist
            * unwatch: remove the page from the watchlist
            * preferences: use the preference settings (Default)
            * nochange: don't change the watchlist
            If None (default), follow bot account's default settings
        :param minor: if True, mark this edit as minor
        :param botflag: if True, mark this edit as made by a bot (default:
            True if user has bot status, False if not)
        :param force: if True, ignore botMayEdit() setting
        :param asynchronous: if True, launch a separate thread to save
            asynchronously
        :param callback: a callable object that will be called after the
            page put operation. This object must take two arguments: (1) a
            Page object, and (2) an exception instance, which will be None
            if the page was saved successfully. The callback is intended for
            use by bots that need to keep track of which saves were
            successful.
        :param apply_cosmetic_changes: Overwrites the cosmetic_changes
            configuration value to this value unless it's None.
        :param quiet: enable/disable successful save operation message;
            defaults to False.
            In asynchronous mode, if True, it is up to the calling bot to
            manage the output e.g. via callback.
        """
        if not summary:
            summary = config.default_edit_summary

        if isinstance(watch, bool):
            issue_deprecation_warning(
                'boolean watch parameter',
                '"watch", "unwatch", "preferences" or "nochange" value',
                since='7.0.0')
            watch = ('unwatch', 'watch')[watch]

        if not force and not self.botMayEdit():
            raise OtherPageSaveError(
                self, 'Editing restricted by {{bots}}, {{nobots}} '
                "or site's equivalent of {{in use}} template")
        self._save(summary=summary, watch=watch, minor=minor, botflag=botflag,
                   asynchronous=asynchronous, callback=callback,
                   cc=apply_cosmetic_changes, quiet=quiet, **kwargs)

    @allow_asynchronous
    def _save(self, summary=None, watch=None, minor: bool = True, botflag=None,
              cc=None, quiet: bool = False, **kwargs):
        """Helper function for save()."""
        link = self.title(as_link=True)
        if cc or (cc is None and config.cosmetic_changes):
            summary = self._cosmetic_changes_hook(summary)

        done = self.site.editpage(self, summary=summary, minor=minor,
                                  watch=watch, bot=botflag, **kwargs)
        if not done:
            if not quiet:
                pywikibot.warning('Page {} not saved'.format(link))
            raise PageSaveRelatedError(self)
        if not quiet:
            pywikibot.output('Page {} saved'.format(link))

    def _cosmetic_changes_hook(self, summary: str) -> str:
        """The cosmetic changes hook.

        :param summary: The current edit summary.
        :return: Modified edit summary if cosmetic changes has been done,
            else the old edit summary.
        """
        if self.isTalkPage() or self.content_model != 'wikitext' or \
           pywikibot.calledModuleName() in config.cosmetic_changes_deny_script:
            return summary

        # check if cosmetic_changes is enabled for this page
        family = self.site.family.name
        if config.cosmetic_changes_mylang_only:
            cc = ((family == config.family and self.site.lang == config.mylang)
                  or self.site.lang in config.cosmetic_changes_enable.get(
                      family, []))
        else:
            cc = True
        cc = cc and self.site.lang not in config.cosmetic_changes_disable.get(
            family, [])
        cc = cc and self._check_bot_may_edit('cosmetic_changes')
        if not cc:
            return summary

        old = self.text
        pywikibot.log('Cosmetic changes for {}-{} enabled.'
                      .format(family, self.site.lang))
        # cc depends on page directly and via several other imports
        cc_toolkit = CosmeticChangesToolkit(self, ignore=CANCEL.MATCH)
        self.text = cc_toolkit.change(old)

        # i18n package changed in Pywikibot 7.0.0
        old_i18n = i18n.twtranslate(self.site, 'cosmetic_changes-append',
                                    fallback_prompt='; cosmetic changes')
        if summary and old.strip().replace(
                '\r\n', '\n') != self.text.strip().replace('\r\n', '\n'):
            summary += i18n.twtranslate(self.site,
                                        'pywikibot-cosmetic-changes',
                                        fallback_prompt=old_i18n)
        return summary

    def put(self, newtext: str,
            summary: Optional[str] = None,
            watch: Optional[str] = None,
            minor: bool = True,
            botflag: Optional[bool] = None,
            force: bool = False,
            asynchronous: bool = False,
            callback=None,
            show_diff: bool = False,
            **kwargs) -> None:
        """
        Save the page with the contents of the first argument as the text.

        This method is maintained primarily for backwards-compatibility.
        For new code, using Page.save() is preferred. See save() method
        docs for all parameters not listed here.

        .. versionadded:: 7.0
           The `show_diff` parameter

        :param newtext: The complete text of the revised page.
        :param show_diff: show changes between oldtext and newtext
            (default: False)
        """
        if show_diff:
            pywikibot.showDiff(self.text, newtext)
        self.text = newtext
        self.save(summary=summary, watch=watch, minor=minor, botflag=botflag,
                  force=force, asynchronous=asynchronous, callback=callback,
                  **kwargs)

    def watch(self, unwatch: bool = False) -> bool:
        """
        Add or remove this page to/from bot account's watchlist.

        :param unwatch: True to unwatch, False (default) to watch.
        :return: True if successful, False otherwise.
        """
        return self.site.watch(self, unwatch)

    def clear_cache(self) -> None:
        """Clear the cached attributes of the page."""
        self._revisions = {}
        for attr in self._cache_attrs:
            with suppress(AttributeError):
                delattr(self, attr)

    def purge(self, **kwargs) -> bool:
        """
        Purge the server's cache for this page.

        :keyword redirects: Automatically resolve redirects.
        :type redirects: bool
        :keyword converttitles: Convert titles to other variants if necessary.
            Only works if the wiki's content language supports variant
            conversion.
        :type converttitles: bool
        :keyword forcelinkupdate: Update the links tables.
        :type forcelinkupdate: bool
        :keyword forcerecursivelinkupdate: Update the links table, and update
            the links tables for any page that uses this page as a template.
        :type forcerecursivelinkupdate: bool
        """
        self.clear_cache()
        return self.site.purgepages([self], **kwargs)

    def touch(self, callback=None, botflag: bool = False, **kwargs):
        """
        Make a touch edit for this page.

        See save() method docs for all parameters.
        The following parameters will be overridden by this method:
        - summary, watch, minor, force, asynchronous

        Parameter botflag is False by default.

        minor and botflag parameters are set to False which prevents hiding
        the edit when it becomes a real edit due to a bug.

        :note: This discards content saved to self.text.
        """
        if self.exists():
            # ensure always get the page text and not to change it.
            del self.text
            summary = i18n.twtranslate(self.site, 'pywikibot-touch')
            self.save(summary=summary, watch='nochange',
                      minor=False, botflag=botflag, force=True,
                      asynchronous=False, callback=callback,
                      apply_cosmetic_changes=False, nocreate=True, **kwargs)
        else:
            raise NoPageError(self)

    def linkedPages(
        self, *args, **kwargs
    ) -> Generator['pywikibot.Page', None, None]:
        """Iterate Pages that this Page links to.

        Only returns pages from "normal" internal links. Embedded
        templates are omitted but links within them are returned. All
        interwiki and external links are omitted.

        For the parameters refer
        :py:mod:`APISite.pagelinks<pywikibot.site.APISite.pagelinks>`

        .. versionadded:: 7.0
           the `follow_redirects` keyword argument
        .. deprecated:: 7.0
           the positional arguments

        .. seealso:: https://www.mediawiki.org/wiki/API:Links

        :keyword namespaces: Only iterate pages in these namespaces
            (default: all)
        :type namespaces: iterable of str or Namespace key,
            or a single instance of those types. May be a '|' separated
            list of namespace identifiers.
        :keyword follow_redirects: if True, yields the target of any redirects,
            rather than the redirect page
        :keyword total: iterate no more than this number of pages in total
        :keyword content: if True, load the current content of each page
        """
        # Deprecate positional arguments and synchronize with Site.pagelinks
        keys = ('namespaces', 'total', 'content')
        for i, arg in enumerate(args):
            key = keys[i]
            issue_deprecation_warning(
                'Positional argument {} ({})'.format(i + 1, arg),
                'keyword argument "{}={}"'.format(key, arg),
                since='7.0.0')
            if key in kwargs:
                pywikibot.warning('{!r} is given as keyword argument {!r} '
                                  'already; ignoring {!r}'
                                  .format(key, arg, kwargs[key]))
            else:
                kwargs[key] = arg

        return self.site.pagelinks(self, **kwargs)

    def interwiki(self, expand: bool = True):
        """
        Iterate interwiki links in the page text, excluding language links.

        :param expand: if True (default), include interwiki links found in
            templates transcluded onto this page; if False, only iterate
            interwiki links found in this page's own wikitext
        :return: a generator that yields Link objects
        :rtype: generator
        """
        # This function does not exist in the API, so it has to be
        # implemented by screen-scraping
        if expand:
            text = self.expand_text()
        else:
            text = self.text
        for linkmatch in pywikibot.link_regex.finditer(
                textlib.removeDisabledParts(text)):
            linktitle = linkmatch.group('title')
            link = Link(linktitle, self.site)
            # only yield links that are to a different site and that
            # are not language links
            try:
                if link.site != self.site:
                    if linktitle.lstrip().startswith(':'):
                        # initial ":" indicates not a language link
                        yield link
                    elif link.site.family != self.site.family:
                        # link to a different family is not a language link
                        yield link
            except Error:
                # ignore any links with invalid contents
                continue

    def langlinks(self, include_obsolete: bool = False) -> list:
        """
        Return a list of all inter-language Links on this page.

        :param include_obsolete: if true, return even Link objects whose site
                                 is obsolete
        :return: list of Link objects.
        """
        # Note: We preload a list of *all* langlinks, including links to
        # obsolete sites, and store that in self._langlinks. We then filter
        # this list if the method was called with include_obsolete=False
        # (which is the default)
        if not hasattr(self, '_langlinks'):
            self._langlinks = list(self.iterlanglinks(include_obsolete=True))

        if include_obsolete:
            return self._langlinks
        return [i for i in self._langlinks if not i.site.obsolete]

    def iterlanglinks(self,
                      total: Optional[int] = None,
                      include_obsolete: bool = False):
        """Iterate all inter-language links on this page.

        :param total: iterate no more than this number of pages in total
        :param include_obsolete: if true, yield even Link object whose site
                                 is obsolete
        :return: a generator that yields Link objects.
        :rtype: generator
        """
        if hasattr(self, '_langlinks'):
            return iter(self.langlinks(include_obsolete=include_obsolete))
        # XXX We might want to fill _langlinks when the Site
        # method is called. If we do this, we'll have to think
        # about what will happen if the generator is not completely
        # iterated upon.
        return self.site.pagelanglinks(self, total=total,
                                       include_obsolete=include_obsolete)

    def data_item(self):
        """
        Convenience function to get the Wikibase item of a page.

        :rtype: pywikibot.page.ItemPage
        """
        return pywikibot.ItemPage.fromPage(self)

    def templates(self, content: bool = False):
        """
        Return a list of Page objects for templates used on this Page.

        Template parameters are ignored. This method only returns embedded
        templates, not template pages that happen to be referenced through
        a normal link.

        :param content: if True, retrieve the content of the current version
            of each template (default False)
        :param content: bool
        """
        # Data might have been preloaded
        if not hasattr(self, '_templates'):
            self._templates = list(self.itertemplates(content=content))

        return self._templates

    def itertemplates(self,
                      total: Optional[int] = None,
                      content: bool = False):
        """
        Iterate Page objects for templates used on this Page.

        Template parameters are ignored. This method only returns embedded
        templates, not template pages that happen to be referenced through
        a normal link.

        :param total: iterate no more than this number of pages in total
        :param content: if True, retrieve the content of the current version
            of each template (default False)
        :param content: bool
        """
        if hasattr(self, '_templates'):
            return iter(self._templates)
        return self.site.pagetemplates(self, total=total, content=content)

    def imagelinks(self, total: Optional[int] = None, content: bool = False):
        """
        Iterate FilePage objects for images displayed on this Page.

        :param total: iterate no more than this number of pages in total
        :param content: if True, retrieve the content of the current version
            of each image description page (default False)
        :return: a generator that yields FilePage objects.
        """
        return self.site.pageimages(self, total=total, content=content)

    def categories(self,
                   with_sort_key: bool = False,
                   total: Optional[int] = None,
                   content: bool = False):
        """
        Iterate categories that the article is in.

        :param with_sort_key: if True, include the sort key in each Category.
        :param total: iterate no more than this number of pages in total
        :param content: if True, retrieve the content of the current version
            of each category description page (default False)
        :return: a generator that yields Category objects.
        :rtype: generator
        """
        # FIXME: bug T75561: with_sort_key is ignored by Site.pagecategories
        if with_sort_key:
            raise NotImplementedError('with_sort_key is not implemented')

        return self.site.pagecategories(self, total=total, content=content)

    def extlinks(self, total: Optional[int] = None):
        """
        Iterate all external URLs (not interwiki links) from this page.

        :param total: iterate no more than this number of pages in total
        :return: a generator that yields str objects containing URLs.
        :rtype: generator
        """
        return self.site.page_extlinks(self, total=total)

    def coordinates(self, primary_only: bool = False):
        """
        Return a list of Coordinate objects for points on the page.

        Uses the MediaWiki extension GeoData.

        :param primary_only: Only return the coordinate indicated to be primary
        :return: A list of Coordinate objects or a single Coordinate if
            primary_only is True
        :rtype: list of Coordinate or Coordinate or None
        """
        if not hasattr(self, '_coords'):
            self._coords = []
            self.site.loadcoordinfo(self)
        if primary_only:
            for coord in self._coords:
                if coord.primary:
                    return coord
            return None
        return list(self._coords)

    def page_image(self):
        """
        Return the most appropriate image on the page.

        Uses the MediaWiki extension PageImages.

        :return: A FilePage object
        :rtype: pywikibot.page.FilePage
        """
        if not hasattr(self, '_pageimage'):
            self._pageimage = None
            self.site.loadpageimage(self)

        return self._pageimage

    def getRedirectTarget(self):
        """
        Return a Page object for the target this Page redirects to.

        If this page is not a redirect page, will raise an
        IsNotRedirectPageError. This method also can raise a NoPageError.

        :rtype: pywikibot.Page
        """
        return self.site.getredirtarget(self)

    def moved_target(self):
        """
        Return a Page object for the target this Page was moved to.

        If this page was not moved, it will raise a NoMoveTargetError.
        This method also works if the source was already deleted.

        :rtype: pywikibot.page.Page
        :raises pywikibot.exceptions.NoMoveTargetError: page was not moved
        """
        gen = iter(self.site.logevents(logtype='move', page=self, total=1))
        try:
            lastmove = next(gen)
        except StopIteration:
            raise NoMoveTargetError(self)
        else:
            return lastmove.target_page

    def revisions(self,
                  reverse: bool = False,
                  total: Optional[int] = None,
                  content: bool = False,
                  starttime=None, endtime=None):
        """Generator which loads the version history as Revision instances."""
        # TODO: Only request uncached revisions
        self.site.loadrevisions(self, content=content, rvdir=reverse,
                                starttime=starttime, endtime=endtime,
                                total=total)
        return (self._revisions[rev] for rev in
                sorted(self._revisions, reverse=not reverse)[:total])

    def getVersionHistoryTable(self,
                               reverse: bool = False,
                               total: Optional[int] = None):
        """Return the version history as a wiki table."""
        result = '{| class="wikitable"\n'
        result += '! oldid || date/time || username || edit summary\n'
        for entry in self.revisions(reverse=reverse, total=total):
            result += '|----\n'
            result += ('| {r.revid} || {r.timestamp} || {r.user} || '
                       '<nowiki>{r.comment}</nowiki>\n'.format(r=entry))
        result += '|}\n'
        return result

    def contributors(self,
                     total: Optional[int] = None,
                     starttime=None, endtime=None):
        """
        Compile contributors of this page with edit counts.

        :param total: iterate no more than this number of revisions in total
        :param starttime: retrieve revisions starting at this Timestamp
        :param endtime: retrieve revisions ending at this Timestamp

        :return: number of edits for each username
        :rtype: :py:obj:`collections.Counter`
        """
        return Counter(rev.user for rev in
                       self.revisions(total=total,
                                      starttime=starttime, endtime=endtime))

    def revision_count(self, contributors=None) -> int:
        """Determine number of edits from contributors.

        :param contributors: contributor usernames
        :type contributors: iterable of str or pywikibot.User,
            a single pywikibot.User, a str or None
        :return: number of edits for all provided usernames
        """
        cnt = self.contributors()

        if not contributors:
            return sum(cnt.values())

        if isinstance(contributors, User):
            contributors = contributors.username

        if isinstance(contributors, str):
            return cnt[contributors]

        return sum(cnt[user.username] if isinstance(user, User) else cnt[user]
                   for user in contributors)

    def merge_history(self, dest, timestamp=None, reason=None) -> None:
        """
        Merge revisions from this page into another page.

        See :py:obj:`APISite.merge_history` for details.

        :param dest: Destination page to which revisions will be merged
        :type dest: pywikibot.Page
        :param timestamp: Revisions from this page dating up to this timestamp
            will be merged into the destination page (if not given or False,
            all revisions will be merged)
        :type timestamp: pywikibot.Timestamp
        :param reason: Optional reason for the history merge
        :type reason: str
        """
        self.site.merge_history(self, dest, timestamp, reason)

    def move(self,
             newtitle: str,
             reason: Optional[str] = None,
             movetalk: bool = True,
             noredirect: bool = False,
             movesubpages: bool = True) -> None:
        """
        Move this page to a new title.

        .. versionchanged:: 7.2
           The `movesubpages` parameter was added

        :param newtitle: The new page title.
        :param reason: The edit summary for the move.
        :param movetalk: If true, move this page's talk page (if it exists)
        :param noredirect: if move succeeds, delete the old page
            (usually requires sysop privileges, depending on wiki settings)
        :param movesubpages: Rename subpages, if applicable.
        """
        if reason is None:
            pywikibot.output('Moving {} to [[{}]].'
                             .format(self.title(as_link=True), newtitle))
            reason = pywikibot.input('Please enter a reason for the move:')
        return self.site.movepage(self, newtitle, reason,
                                  movetalk=movetalk,
                                  noredirect=noredirect,
                                  movesubpages=movesubpages)

    def delete(
        self,
        reason: Optional[str] = None,
        prompt: bool = True,
        mark: bool = False,
        automatic_quit: bool = False,
        *,
        deletetalk: bool = False
    ) -> None:
        """
        Delete the page from the wiki. Requires administrator status.

        .. versionchanged:: 7.1
           keyword only parameter *deletetalk* was added.

        :param reason: The edit summary for the deletion, or rationale
            for deletion if requesting. If None, ask for it.
        :param deletetalk: Also delete the talk page, if it exists.
        :param prompt: If true, prompt user for confirmation before deleting.
        :param mark: If true, and user does not have sysop rights, place a
            speedy-deletion request on the page instead. If false, non-sysops
            will be asked before marking pages for deletion.
        :param automatic_quit: show also the quit option, when asking
            for confirmation.
        """
        if reason is None:
            pywikibot.output('Deleting {}.'.format(self.title(as_link=True)))
            reason = pywikibot.input('Please enter a reason for the deletion:')

        # If user has 'delete' right, delete the page
        if self.site.has_right('delete'):
            answer = 'y'
            if prompt and not hasattr(self.site, '_noDeletePrompt'):
                answer = pywikibot.input_choice(
                    'Do you want to delete {}?'.format(self.title(
                        as_link=True, force_interwiki=True)),
                    [('Yes', 'y'), ('No', 'n'), ('All', 'a')],
                    'n', automatic_quit=automatic_quit)
                if answer == 'a':
                    answer = 'y'
                    self.site._noDeletePrompt = True
            if answer == 'y':
                self.site.delete(self, reason, deletetalk=deletetalk)
            return

        # Otherwise mark it for deletion
        if mark or hasattr(self.site, '_noMarkDeletePrompt'):
            answer = 'y'
        else:
            answer = pywikibot.input_choice(
                "Can't delete {}; do you want to mark it for deletion instead?"
                .format(self),
                [('Yes', 'y'), ('No', 'n'), ('All', 'a')],
                'n', automatic_quit=False)
            if answer == 'a':
                answer = 'y'
                self.site._noMarkDeletePrompt = True
        if answer == 'y':
            template = '{{delete|1=%s}}\n' % reason
            # We can't add templates in a wikidata item, so let's use its
            # talk page
            if isinstance(self, pywikibot.ItemPage):
                target = self.toggleTalkPage()
            else:
                target = self
            target.text = template + target.text
            target.save(summary=reason)

    def has_deleted_revisions(self) -> bool:
        """Return True if the page has deleted revisions.

        .. versionadded:: 4.2
        """
        if not hasattr(self, '_has_deleted_revisions'):
            gen = self.site.deletedrevs(self, total=1, prop=['ids'])
            self._has_deleted_revisions = bool(list(gen))
        return self._has_deleted_revisions

    def loadDeletedRevisions(self, total: Optional[int] = None, **kwargs):
        """
        Retrieve deleted revisions for this Page.

        Stores all revisions' timestamps, dates, editors and comments in
        self._deletedRevs attribute.

        :return: iterator of timestamps (which can be used to retrieve
            revisions later on).
        :rtype: generator
        """
        if not hasattr(self, '_deletedRevs'):
            self._deletedRevs = {}
        for item in self.site.deletedrevs(self, total=total, **kwargs):
            for rev in item.get('revisions', []):
                self._deletedRevs[rev['timestamp']] = rev
                yield rev['timestamp']

    def getDeletedRevision(
        self,
        timestamp,
        content: bool = False,
        **kwargs
    ) -> List:
        """
        Return a particular deleted revision by timestamp.

        :return: a list of [date, editor, comment, text, restoration
            marker]. text will be None, unless content is True (or has
            been retrieved earlier). If timestamp is not found, returns
            empty list.
        """
        if hasattr(self, '_deletedRevs'):
            if timestamp in self._deletedRevs and (
                    not content
                    or 'content' in self._deletedRevs[timestamp]):
                return self._deletedRevs[timestamp]

        for item in self.site.deletedrevs(self, start=timestamp,
                                          content=content, total=1, **kwargs):
            # should only be one item with one revision
            if item['title'] == self.title() and 'revisions' in item:
                return item['revisions'][0]
        return []

    def markDeletedRevision(self, timestamp, undelete: bool = True):
        """
        Mark the revision identified by timestamp for undeletion.

        :param undelete: if False, mark the revision to remain deleted.
        """
        if not hasattr(self, '_deletedRevs'):
            self.loadDeletedRevisions()
        if timestamp not in self._deletedRevs:
            raise ValueError(
                'Timestamp {} is not a deleted revision'
                .format(timestamp))
        self._deletedRevs[timestamp]['marked'] = undelete

    def undelete(self, reason: Optional[str] = None) -> None:
        """
        Undelete revisions based on the markers set by previous calls.

        If no calls have been made since loadDeletedRevisions(), everything
        will be restored.

        Simplest case::

            Page(...).undelete('This will restore all revisions')

        More complex::

            pg = Page(...)
            revs = pg.loadDeletedRevisions()
            for rev in revs:
                if ... #decide whether to undelete a revision
                    pg.markDeletedRevision(rev) #mark for undeletion
            pg.undelete('This will restore only selected revisions.')

        :param reason: Reason for the action.
        """
        if hasattr(self, '_deletedRevs'):
            undelete_revs = [ts for ts, rev in self._deletedRevs.items()
                             if 'marked' in rev and rev['marked']]
        else:
            undelete_revs = []
        if reason is None:
            warn('Not passing a reason for undelete() is deprecated.',
                 DeprecationWarning)
            pywikibot.output('Undeleting {}.'.format(self.title(as_link=True)))
            reason = pywikibot.input(
                'Please enter a reason for the undeletion:')
        self.site.undelete(self, reason)

    def protect(self,
                reason: Optional[str] = None,
                protections: Optional[dict] = None,
                **kwargs) -> None:
        """
        Protect or unprotect a wiki page. Requires administrator status.

        Valid protection levels are '' (equivalent to 'none'),
        'autoconfirmed', 'sysop' and 'all'. 'all' means 'everyone is allowed',
        i.e. that protection type will be unprotected.

        In order to unprotect a type of permission, the protection level shall
        be either set to 'all' or '' or skipped in the protections dictionary.

        Expiry of protections can be set via kwargs, see Site.protect() for
        details. By default there is no expiry for the protection types.

        :param protections: A dict mapping type of protection to protection
            level of that type. Allowed protection types for a page can be
            retrieved by Page.self.applicable_protections()
            Defaults to protections is None, which means unprotect all
            protection types.
            Example: {'move': 'sysop', 'edit': 'autoconfirmed'}

        :param reason: Reason for the action, default is None and will set an
            empty string.
        """
        protections = protections or {}  # protections is converted to {}
        reason = reason or ''  # None is converted to ''

        self.site.protect(self, protections, reason, **kwargs)

    def change_category(self, old_cat, new_cat,
                        summary: Optional[str] = None,
                        sort_key=None,
                        in_place: bool = True,
                        include: Optional[List[str]] = None,
                        show_diff: bool = False) -> bool:
        """
        Remove page from oldCat and add it to newCat.

        .. versionadded:: 7.0
           The `show_diff` parameter

        :param old_cat: category to be removed
        :type old_cat: pywikibot.page.Category
        :param new_cat: category to be added, if any
        :type new_cat: pywikibot.page.Category or None

        :param summary: string to use as an edit summary

        :param sort_key: sortKey to use for the added category.
            Unused if newCat is None, or if inPlace=True
            If sortKey=True, the sortKey used for oldCat will be used.

        :param in_place: if True, change categories in place rather than
            rearranging them.

        :param include: list of tags not to be disabled by default in relevant
            textlib functions, where CategoryLinks can be searched.
        :param show_diff: show changes between oldtext and newtext
            (default: False)

        :return: True if page was saved changed, otherwise False.
        """
        # get list of Category objects the article is in and remove possible
        # duplicates
        cats = []
        for cat in textlib.getCategoryLinks(self.text, site=self.site,
                                            include=include or []):
            if cat not in cats:
                cats.append(cat)

        if not self.has_permission():
            pywikibot.output("Can't edit {}, skipping it..."
                             .format(self.title(as_link=True)))
            return False

        if old_cat not in cats:
            if self.namespace() != 10:
                pywikibot.error('{} is not in category {}!'
                                .format(self.title(as_link=True),
                                        old_cat.title()))
            else:
                pywikibot.output('{} is not in category {}, skipping...'
                                 .format(self.title(as_link=True),
                                         old_cat.title()))
            return False

        # This prevents the bot from adding new_cat if it is already present.
        if new_cat in cats:
            new_cat = None

        oldtext = self.text
        if in_place or self.namespace() == 10:
            newtext = textlib.replaceCategoryInPlace(oldtext, old_cat, new_cat,
                                                     site=self.site)
        else:
            old_cat_pos = cats.index(old_cat)
            if new_cat:
                if sort_key is True:
                    # Fetch sort_key from old_cat in current page.
                    sort_key = cats[old_cat_pos].sortKey
                cats[old_cat_pos] = Category(self.site, new_cat.title(),
                                             sort_key=sort_key)
            else:
                cats.pop(old_cat_pos)

            try:
                newtext = textlib.replaceCategoryLinks(oldtext, cats)
            except ValueError:
                # Make sure that the only way replaceCategoryLinks() can return
                # a ValueError is in the case of interwiki links to self.
                pywikibot.output('Skipping {} because of interwiki link to '
                                 'self'.format(self.title()))
                return False

        if oldtext != newtext:
            try:
                self.put(newtext, summary, show_diff=show_diff)
            except PageSaveRelatedError as error:
                pywikibot.output('Page {} not saved: {}'
                                 .format(self.title(as_link=True), error))
            except NoUsernameError:
                pywikibot.output('Page {} not saved; sysop privileges '
                                 'required.'.format(self.title(as_link=True)))
            else:
                return True

        return False

    def is_flow_page(self) -> bool:
        """Whether a page is a Flow page."""
        return self.content_model == 'flow-board'

    def create_short_link(self,
                          permalink: bool = False,
                          with_protocol: bool = True) -> str:
        """
        Return a shortened link that points to that page.

        If shared_urlshortner_wiki is defined in family config, it'll use
        that site to create the link instead of the current wiki.

        :param permalink: If true, the link will point to the actual revision
            of the page.
        :param with_protocol: If true, and if it's not already included,
            the link will have http(s) protocol prepended. On Wikimedia wikis
            the protocol is already present.
        :return: The reduced link.
        """
        wiki = self.site
        if self.site.family.shared_urlshortner_wiki:
            wiki = pywikibot.Site(*self.site.family.shared_urlshortner_wiki)

        url = self.permalink() if permalink else self.full_url()

        link = wiki.create_short_link(url)
        if re.match(PROTOCOL_REGEX, link):
            if not with_protocol:
                return re.sub(PROTOCOL_REGEX, '', link)
        elif with_protocol:
            return '{}://{}'.format(wiki.protocol(), link)
        return link


class Page(BasePage):

    """Page: A MediaWiki page."""

    def __init__(self, source, title: str = '', ns=0) -> None:
        """Instantiate a Page object."""
        if isinstance(source, pywikibot.site.BaseSite) and not title:
            raise ValueError('Title must be specified and not empty '
                             'if source is a Site.')
        super().__init__(source, title, ns)

    @property
    def raw_extracted_templates(self):
        """
        Extract templates using :py:obj:`textlib.extract_templates_and_params`.

        Disabled parts and whitespace are stripped, except for
        whitespace in anonymous positional arguments.

        This value is cached.

        :rtype: list of (str, OrderedDict)
        """
        if not hasattr(self, '_raw_extracted_templates'):
            templates = textlib.extract_templates_and_params(
                self.text, True, True)
            self._raw_extracted_templates = templates

        return self._raw_extracted_templates

    def templatesWithParams(self):
        """
        Return templates used on this Page.

        The templates are extracted by
        :py:obj:`textlib.extract_templates_and_params`, with positional
        arguments placed first in order, and each named argument
        appearing as 'name=value'.

        All parameter keys and values for each template are stripped of
        whitespace.

        :return: a list of tuples with one tuple for each template invocation
            in the page, with the template Page as the first entry and a list
            of parameters as the second entry.
        :rtype: list of (pywikibot.page.Page, list)
        """
        # WARNING: may not return all templates used in particularly
        # intricate cases such as template substitution
        titles = {t.title() for t in self.templates()}
        templates = self.raw_extracted_templates
        # backwards-compatibility: convert the dict returned as the second
        # element into a list in the format used by old scripts
        result = []
        for template in templates:
            try:
                link = pywikibot.Link(template[0], self.site,
                                      default_namespace=10)
                if link.canonical_title() not in titles:
                    continue
            except Error:
                # this is a parser function or magic word, not template name
                # the template name might also contain invalid parts
                continue
            args = template[1]
            intkeys = {}
            named = {}
            positional = []
            for key in sorted(args):
                try:
                    intkeys[int(key)] = args[key]
                except ValueError:
                    named[key] = args[key]
            for i in range(1, len(intkeys) + 1):
                # only those args with consecutive integer keys can be
                # treated as positional; an integer could also be used
                # (out of order) as the key for a named argument
                # example: {{tmp|one|two|5=five|three}}
                if i in intkeys:
                    positional.append(intkeys[i])
                else:
                    for k in intkeys:
                        if k < 1 or k >= i:
                            named[str(k)] = intkeys[k]
                    break
            for item in named.items():
                positional.append('{}={}'.format(*item))
            result.append((pywikibot.Page(link, self.site), positional))
        return result

    def set_redirect_target(
        self,
        target_page,
        create: bool = False,
        force: bool = False,
        keep_section: bool = False,
        save: bool = True,
        **kwargs
    ):
        """
        Change the page's text to point to the redirect page.

        :param target_page: target of the redirect, this argument is required.
        :type target_page: pywikibot.Page or string
        :param create: if true, it creates the redirect even if the page
            doesn't exist.
        :param force: if true, it set the redirect target even the page
            doesn't exist or it's not redirect.
        :param keep_section: if the old redirect links to a section
            and the new one doesn't it uses the old redirect's section.
        :param save: if true, it saves the page immediately.
        :param kwargs: Arguments which are used for saving the page directly
            afterwards, like 'summary' for edit summary.
        """
        if isinstance(target_page, str):
            target_page = pywikibot.Page(self.site, target_page)
        elif self.site != target_page.site:
            raise InterwikiRedirectPageError(self, target_page)
        if not self.exists() and not (create or force):
            raise NoPageError(self)
        if self.exists() and not self.isRedirectPage() and not force:
            raise IsNotRedirectPageError(self)
        redirect_regex = self.site.redirect_regex
        if self.exists():
            old_text = self.get(get_redirect=True)
        else:
            old_text = ''
        result = redirect_regex.search(old_text)
        if result:
            oldlink = result.group(1)
            if (keep_section and '#' in oldlink
                    and target_page.section() is None):
                sectionlink = oldlink[oldlink.index('#'):]
                target_page = pywikibot.Page(
                    self.site,
                    target_page.title() + sectionlink
                )
            prefix = self.text[:result.start()]
            suffix = self.text[result.end():]
        else:
            prefix = ''
            suffix = ''

        target_link = target_page.title(as_link=True, textlink=True,
                                        allow_interwiki=False)
        target_link = '#{} {}'.format(self.site.redirect(), target_link)
        self.text = prefix + target_link + suffix
        if save:
            self.save(**kwargs)

    def get_best_claim(self, prop: str):
        """
        Return the first best Claim for this page.

        Return the first 'preferred' ranked Claim specified by Wikibase
        property or the first 'normal' one otherwise.

        .. versionadded:: 3.0

        :param prop: property id, "P###"
        :return: Claim object given by Wikibase property number
            for this page object.
        :rtype: pywikibot.Claim or None

        :raises UnknownExtensionError: site has no Wikibase extension
        """
        def find_best_claim(claims):
            """Find the first best ranked claim."""
            index = None
            for i, claim in enumerate(claims):
                if claim.rank == 'preferred':
                    return claim
                if index is None and claim.rank == 'normal':
                    index = i
            if index is None:
                index = 0
            return claims[index]

        if not self.site.has_data_repository:
            raise UnknownExtensionError(
                'Wikibase is not implemented for {}.'.format(self.site))

        def get_item_page(func, *args):
            try:
                item_p = func(*args)
                item_p.get()
                return item_p
            except NoPageError:
                return None
            except IsRedirectPageError:
                return get_item_page(item_p.getRedirectTarget)

        item_page = get_item_page(pywikibot.ItemPage.fromPage, self)
        if item_page and prop in item_page.claims:
            return find_best_claim(item_page.claims[prop])
        return None


class Category(Page):

    """A page in the Category: namespace."""

    def __init__(self, source, title: str = '', sort_key=None) -> None:
        """
        Initializer.

        All parameters are the same as for Page() Initializer.
        """
        self.sortKey = sort_key
        super().__init__(source, title, ns=14)
        if self.namespace() != 14:
            raise ValueError("'{}' is not in the category namespace!"
                             .format(self.title()))

    def aslink(self, sort_key: Optional[str] = None) -> str:
        """
        Return a link to place a page in this Category.

        Use this only to generate a "true" category link, not for interwikis
        or text links to category pages.

        :param sort_key: The sort key for the article to be placed in this
            Category; if omitted, default sort key is used.
        """
        key = sort_key or self.sortKey
        if key is not None:
            title_with_sort_key = self.title(with_section=False) + '|' + key
        else:
            title_with_sort_key = self.title(with_section=False)
        return '[[{}]]'.format(title_with_sort_key)

    def subcategories(self,
                      recurse: Union[int, bool] = False,
                      total: Optional[int] = None,
                      content: bool = False):
        """
        Iterate all subcategories of the current category.

        :param recurse: if not False or 0, also iterate subcategories of
            subcategories. If an int, limit recursion to this number of
            levels. (Example: recurse=1 will iterate direct subcats and
            first-level sub-sub-cats, but no deeper.)
        :param total: iterate no more than this number of
            subcategories in total (at all levels)
        :param content: if True, retrieve the content of the current version
            of each category description page (default False)
        """
        if not isinstance(recurse, bool) and recurse:
            recurse = recurse - 1
        if not hasattr(self, '_subcats'):
            self._subcats = []
            for member in self.site.categorymembers(
                    self, member_type='subcat', total=total, content=content):
                subcat = Category(member)
                self._subcats.append(subcat)
                yield subcat
                if total is not None:
                    total -= 1
                    if total == 0:
                        return
                if recurse:
                    for item in subcat.subcategories(
                            recurse, total=total, content=content):
                        yield item
                        if total is not None:
                            total -= 1
                            if total == 0:
                                return
        else:
            for subcat in self._subcats:
                yield subcat
                if total is not None:
                    total -= 1
                    if total == 0:
                        return
                if recurse:
                    for item in subcat.subcategories(
                            recurse, total=total, content=content):
                        yield item
                        if total is not None:
                            total -= 1
                            if total == 0:
                                return

    def articles(self,
                 recurse: Union[int, bool] = False,
                 total: Optional[int] = None,
                 content: bool = False,
                 namespaces: Union[int, List[int]] = None,
                 sortby: Optional[str] = None,
                 reverse: bool = False,
                 starttime=None, endtime=None,
                 startprefix: Optional[str] = None,
                 endprefix: Optional[str] = None):
        """
        Yield all articles in the current category.

        By default, yields all *pages* in the category that are not
        subcategories!

        :param recurse: if not False or 0, also iterate articles in
            subcategories. If an int, limit recursion to this number of
            levels. (Example: recurse=1 will iterate articles in first-level
            subcats, but no deeper.)
        :param total: iterate no more than this number of pages in
            total (at all levels)
        :param namespaces: only yield pages in the specified namespaces
        :param content: if True, retrieve the content of the current version
            of each page (default False)
        :param sortby: determines the order in which results are generated,
            valid values are "sortkey" (default, results ordered by category
            sort key) or "timestamp" (results ordered by time page was
            added to the category). This applies recursively.
        :param reverse: if True, generate results in reverse order
            (default False)
        :param starttime: if provided, only generate pages added after this
            time; not valid unless sortby="timestamp"
        :type starttime: pywikibot.Timestamp
        :param endtime: if provided, only generate pages added before this
            time; not valid unless sortby="timestamp"
        :type endtime: pywikibot.Timestamp
        :param startprefix: if provided, only generate pages >= this title
            lexically; not valid if sortby="timestamp"
        :param endprefix: if provided, only generate pages < this title
            lexically; not valid if sortby="timestamp"
        :rtype: typing.Iterable[pywikibot.Page]
        """
        seen = set()
        for member in self.site.categorymembers(self,
                                                namespaces=namespaces,
                                                total=total,
                                                content=content,
                                                sortby=sortby,
                                                reverse=reverse,
                                                starttime=starttime,
                                                endtime=endtime,
                                                startprefix=startprefix,
                                                endprefix=endprefix,
                                                member_type=['page', 'file']):
            if recurse:
                seen.add(hash(member))
            yield member
            if total is not None:
                total -= 1
                if total == 0:
                    return

        if recurse:
            if not isinstance(recurse, bool) and recurse:
                recurse -= 1
            for subcat in self.subcategories():
                for article in subcat.articles(recurse=recurse,
                                               total=total,
                                               content=content,
                                               namespaces=namespaces,
                                               sortby=sortby,
                                               reverse=reverse,
                                               starttime=starttime,
                                               endtime=endtime,
                                               startprefix=startprefix,
                                               endprefix=endprefix):
                    hash_value = hash(article)
                    if hash_value in seen:
                        continue
                    seen.add(hash_value)
                    yield article
                    if total is not None:
                        total -= 1
                        if total == 0:
                            return

    def members(self, recurse: bool = False,
                namespaces=None,
                total: Optional[int] = None,
                content: bool = False):
        """Yield all category contents (subcats, pages, and files).

        :rtype: typing.Iterable[pywikibot.Page]
        """
        for member in self.site.categorymembers(
                self, namespaces=namespaces, total=total, content=content):
            yield member
            if total is not None:
                total -= 1
                if total == 0:
                    return
        if recurse:
            if not isinstance(recurse, bool) and recurse:
                recurse = recurse - 1
            for subcat in self.subcategories():
                for article in subcat.members(
                        recurse, namespaces, total=total, content=content):
                    yield article
                    if total is not None:
                        total -= 1
                        if total == 0:
                            return

    def isEmptyCategory(self) -> bool:
        """Return True if category has no members (including subcategories)."""
        ci = self.categoryinfo
        return sum(ci[k] for k in ['files', 'pages', 'subcats']) == 0

    def isHiddenCategory(self) -> bool:
        """Return True if the category is hidden."""
        return 'hiddencat' in self.properties()

    @property
    def categoryinfo(self) -> dict:
        """
        Return a dict containing information about the category.

        The dict contains values for:

        Numbers of pages, subcategories, files, and total contents.
        """
        return self.site.categoryinfo(self)

    def newest_pages(self, total=None):
        """
        Return pages in a category ordered by the creation date.

        If two or more pages are created at the same time, the pages are
        returned in the order they were added to the category. The most
        recently added page is returned first.

        It only allows to return the pages ordered from newest to oldest, as it
        is impossible to determine the oldest page in a category without
        checking all pages. But it is possible to check the category in order
        with the newly added first and it yields all pages which were created
        after the currently checked page was added (and thus there is no page
        created after any of the cached but added before the currently
        checked).

        :param total: The total number of pages queried.
        :type total: int
        :return: A page generator of all pages in a category ordered by the
            creation date. From newest to oldest. Note: It currently only
            returns Page instances and not a subclass of it if possible. This
            might change so don't expect to only get Page instances.
        :rtype: generator
        """
        def check_cache(latest):
            """Return the cached pages in order and not more than total."""
            cached = []
            for timestamp in sorted((ts for ts in cache if ts > latest),
                                    reverse=True):
                # The complete list can be removed, it'll either yield all of
                # them, or only a portion but will skip the rest anyway
                cached += cache.pop(timestamp)[:None if total is None else
                                               total - len(cached)]
                if total and len(cached) >= total:
                    break  # already got enough
            assert total is None or len(cached) <= total, \
                'Number of caches is more than total number requested'
            return cached

        # all pages which have been checked but where created before the
        # current page was added, at some point they will be created after
        # the current page was added. It saves all pages via the creation
        # timestamp. Be prepared for multiple pages.
        cache = defaultdict(list)
        # TODO: Make site.categorymembers is usable as it returns pages
        # There is no total defined, as it's not known how many pages need to
        # be checked before the total amount of new pages was found. In worst
        # case all pages of a category need to be checked.
        for member in pywikibot.data.api.QueryGenerator(
            site=self.site, parameters={
                'list': 'categorymembers', 'cmsort': 'timestamp',
                'cmdir': 'older', 'cmprop': 'timestamp|title',
                'cmtitle': self.title()}):
            # TODO: Upcast to suitable class
            page = pywikibot.Page(self.site, member['title'])
            assert page.namespace() == member['ns'], \
                'Namespace of the page is not consistent'
            cached = check_cache(pywikibot.Timestamp.fromISOformat(
                member['timestamp']))
            yield from cached
            if total is not None:
                total -= len(cached)
                if total <= 0:
                    break
            cache[page.oldest_revision.timestamp] += [page]
        else:
            # clear cache
            assert total is None or total > 0, \
                'As many items as given in total already returned'
            yield from check_cache(pywikibot.Timestamp.min)


class User(Page):

    """
    A class that represents a Wiki user.

    This class also represents the Wiki page User:<username>
    """

    def __init__(self, source, title: str = '') -> None:
        """
        Initializer for a User object.

        All parameters are the same as for Page() Initializer.
        """
        self._isAutoblock = True
        if title.startswith('#'):
            title = title[1:]
        elif ':#' in title:
            title = title.replace(':#', ':')
        else:
            self._isAutoblock = False
        super().__init__(source, title, ns=2)
        if self.namespace() != 2:
            raise ValueError("'{}' is not in the user namespace!"
                             .format(self.title()))
        if self._isAutoblock:
            # This user is probably being queried for purpose of lifting
            # an autoblock.
            pywikibot.output(
                'This is an autoblock ID, you can only use to unblock it.')

    @property
    def username(self) -> str:
        """
        The username.

        Convenience method that returns the title of the page with
        namespace prefix omitted, which is the username.
        """
        if self._isAutoblock:
            return '#' + self.title(with_ns=False)
        return self.title(with_ns=False)

    def isRegistered(self, force: bool = False) -> bool:
        """
        Determine if the user is registered on the site.

        It is possible to have a page named User:xyz and not have
        a corresponding user with username xyz.

        The page does not need to exist for this method to return
        True.

        :param force: if True, forces reloading the data from API
        """
        # T135828: the registration timestamp may be None but the key exists
        return (not self.isAnonymous()
                and 'registration' in self.getprops(force))

    def isAnonymous(self) -> bool:
        """Determine if the user is editing as an IP address."""
        return is_ip_address(self.username)

    def getprops(self, force: bool = False) -> dict:
        """
        Return a properties about the user.

        :param force: if True, forces reloading the data from API
        """
        if force and hasattr(self, '_userprops'):
            del self._userprops
        if not hasattr(self, '_userprops'):
            self._userprops = list(self.site.users([self.username, ]))[0]
            if self.isAnonymous():
                r = list(self.site.blocks(iprange=self.username, total=1))
                if r:
                    self._userprops['blockedby'] = r[0]['by']
                    self._userprops['blockreason'] = r[0]['reason']
        return self._userprops

    def registration(self, force: bool = False):
        """
        Fetch registration date for this user.

        :param force: if True, forces reloading the data from API
        :rtype: pywikibot.Timestamp or None
        """
        if not self.isAnonymous():
            reg = self.getprops(force).get('registration')
            if reg:
                return pywikibot.Timestamp.fromISOformat(reg)
        return None

    def editCount(self, force: bool = False) -> int:
        """
        Return edit count for a registered user.

        Always returns 0 for 'anonymous' users.

        :param force: if True, forces reloading the data from API
        """
        return self.getprops(force).get('editcount', 0)

    def is_blocked(self, force: bool = False) -> bool:
        """Determine whether the user is currently blocked.

        .. versionchanged:: 7.0
           renamed from :meth:`isBlocked` method,
           can also detect range blocks.

        :param force: if True, forces reloading the data from API
        """
        return 'blockedby' in self.getprops(force)

    @deprecated('is_blocked', since='7.0.0')
    def isBlocked(self, force: bool = False) -> bool:
        """Determine whether the user is currently blocked.

        .. deprecated:: 7.0
           use :meth:`is_blocked` instead

        :param force: if True, forces reloading the data from API
        """
        return self.is_blocked(force)

    def is_locked(self, force: bool = False) -> bool:
        """Determine whether the user is currently locked globally.

        .. versionadded:: 7.0

        :param force: if True, forces reloading the data from API
        """
        return self.site.is_locked(self.username, force)

    def isEmailable(self, force: bool = False) -> bool:
        """
        Determine whether emails may be send to this user through MediaWiki.

        :param force: if True, forces reloading the data from API
        """
        return not self.isAnonymous() and 'emailable' in self.getprops(force)

    def groups(self, force: bool = False) -> list:
        """
        Return a list of groups to which this user belongs.

        The list of groups may be empty.

        :param force: if True, forces reloading the data from API
        :return: groups property
        """
        return self.getprops(force).get('groups', [])

    def gender(self, force: bool = False) -> str:
        """Return the gender of the user.

        :param force: if True, forces reloading the data from API
        :return: return 'male', 'female', or 'unknown'
        """
        if self.isAnonymous():
            return 'unknown'
        return self.getprops(force).get('gender', 'unknown')

    def rights(self, force: bool = False) -> list:
        """Return user rights.

        :param force: if True, forces reloading the data from API
        :return: return user rights
        """
        return self.getprops(force).get('rights', [])

    def getUserPage(self, subpage: str = ''):
        """
        Return a Page object relative to this user's main page.

        :param subpage: subpage part to be appended to the main
                            page title (optional)
        :type subpage: str
        :return: Page object of user page or user subpage
        :rtype: pywikibot.Page
        """
        if self._isAutoblock:
            # This user is probably being queried for purpose of lifting
            # an autoblock, so has no user pages per se.
            raise AutoblockUserError(
                'This is an autoblock ID, you can only use to unblock it.')
        if subpage:
            subpage = '/' + subpage
        return Page(Link(self.title() + subpage, self.site))

    def getUserTalkPage(self, subpage: str = ''):
        """
        Return a Page object relative to this user's main talk page.

        :param subpage: subpage part to be appended to the main
                            talk page title (optional)
        :type subpage: str
        :return: Page object of user talk page or user talk subpage
        :rtype: pywikibot.Page
        """
        if self._isAutoblock:
            # This user is probably being queried for purpose of lifting
            # an autoblock, so has no user talk pages per se.
            raise AutoblockUserError(
                'This is an autoblock ID, you can only use to unblock it.')
        if subpage:
            subpage = '/' + subpage
        return Page(Link(self.username + subpage,
                         self.site, default_namespace=3))

    def send_email(self, subject: str, text: str, ccme: bool = False) -> bool:
        """
        Send an email to this user via MediaWiki's email interface.

        :param subject: the subject header of the mail
        :param text: mail body
        :param ccme: if True, sends a copy of this email to the bot
        :raises NotEmailableError: the user of this User is not emailable
        :raises UserRightsError: logged in user does not have 'sendemail' right
        :return: operation successful indicator
        """
        if not self.isEmailable():
            raise NotEmailableError(self)

        if not self.site.has_right('sendemail'):
            raise UserRightsError("You don't have permission to send mail")

        params = {
            'action': 'emailuser',
            'target': self.username,
            'token': self.site.tokens['email'],
            'subject': subject,
            'text': text,
        }
        if ccme:
            params['ccme'] = 1
        mailrequest = self.site.simple_request(**params)
        maildata = mailrequest.submit()

        if 'emailuser' in maildata \
           and maildata['emailuser']['result'] == 'Success':
            return True
        return False

    def block(self, *args, **kwargs):
        """
        Block user.

        Refer :py:obj:`APISite.blockuser` method for parameters.

        :return: None
        """
        try:
            self.site.blockuser(self, *args, **kwargs)
        except APIError as err:
            if err.code == 'invalidrange':
                raise ValueError('{} is not a valid IP range.'
                                 .format(self.username))

            raise err

    def unblock(self, reason: Optional[str] = None) -> None:
        """
        Remove the block for the user.

        :param reason: Reason for the unblock.
        """
        self.site.unblockuser(self, reason)

    def logevents(self, **kwargs):
        """Yield user activities.

        :keyword logtype: only iterate entries of this type
            (see mediawiki api documentation for available types)
        :type logtype: str
        :keyword page: only iterate entries affecting this page
        :type page: Page or str
        :keyword namespace: namespace to retrieve logevents from
        :type namespace: int or Namespace
        :keyword start: only iterate entries from and after this Timestamp
        :type start: Timestamp or ISO date string
        :keyword end: only iterate entries up to and through this Timestamp
        :type end: Timestamp or ISO date string
        :keyword reverse: if True, iterate oldest entries first
            (default: newest)
        :type reverse: bool
        :keyword tag: only iterate entries tagged with this tag
        :type tag: str
        :keyword total: maximum number of events to iterate
        :type total: int
        :rtype: iterable
        """
        return self.site.logevents(user=self.username, **kwargs)

    @property
    def last_event(self):
        """Return last user activity.

        :return: last user log entry
        :rtype: LogEntry or None
        """
        return next(iter(self.logevents(total=1)), None)

    def contributions(self, total: int = 500, **kwargs) -> tuple:
        """
        Yield tuples describing this user edits.

        Each tuple is composed of a pywikibot.Page object,
        the revision id (int), the edit timestamp (as a pywikibot.Timestamp
        object), and the comment (str).
        Pages returned are not guaranteed to be unique.

        :param total: limit result to this number of pages
        :keyword start: Iterate contributions starting at this Timestamp
        :keyword end: Iterate contributions ending at this Timestamp
        :keyword reverse: Iterate oldest contributions first (default: newest)
        :keyword namespaces: only iterate pages in these namespaces
        :type namespaces: iterable of str or Namespace key,
            or a single instance of those types. May be a '|' separated
            list of namespace identifiers.
        :keyword showMinor: if True, iterate only minor edits; if False and
            not None, iterate only non-minor edits (default: iterate both)
        :keyword top_only: if True, iterate only edits which are the latest
            revision (default: False)
        :return: tuple of pywikibot.Page, revid, pywikibot.Timestamp, comment
        """
        for contrib in self.site.usercontribs(
                user=self.username, total=total, **kwargs):
            ts = pywikibot.Timestamp.fromISOformat(contrib['timestamp'])
            yield (Page(self.site, contrib['title'], contrib['ns']),
                   contrib['revid'],
                   ts,
                   contrib.get('comment'))

    @property
    def first_edit(self):
        """Return first user contribution.

        :return: first user contribution entry
        :return: tuple of pywikibot.Page, revid, pywikibot.Timestamp, comment
        :rtype: tuple or None
        """
        return next(self.contributions(reverse=True, total=1), None)

    @property
    def last_edit(self):
        """Return last user contribution.

        :return: last user contribution entry
        :return: tuple of pywikibot.Page, revid, pywikibot.Timestamp, comment
        :rtype: tuple or None
        """
        return next(self.contributions(total=1), None)

    def deleted_contributions(
        self, *, total: int = 500, **kwargs
    ) -> Iterable[Tuple[Page, Revision]]:
        """Yield tuples describing this user's deleted edits.

        .. versionadded:: 5.5

        :param total: Limit results to this number of pages
        :keyword start: Iterate contributions starting at this Timestamp
        :keyword end: Iterate contributions ending at this Timestamp
        :keyword reverse: Iterate oldest contributions first (default: newest)
        :keyword namespaces: Only iterate pages in these namespaces
        """
        for data in self.site.alldeletedrevisions(user=self.username,
                                                  total=total, **kwargs):
            page = Page(self.site, data['title'], data['ns'])
            for contrib in data['revisions']:
                yield page, Revision(**contrib)

    def uploadedImages(self, total=10):
        """
        Yield tuples describing files uploaded by this user.

        Each tuple is composed of a pywikibot.Page, the timestamp (str in
        ISO8601 format), comment (str) and a bool for pageid > 0.
        Pages returned are not guaranteed to be unique.

        :param total: limit result to this number of pages
        :type total: int
        """
        if not self.isRegistered():
            return
        for item in self.logevents(logtype='upload', total=total):
            yield (item.page(),
                   str(item.timestamp()),
                   item.comment(),
                   item.pageid() > 0)

    @property
    def is_thankable(self) -> bool:
        """
        Determine if the user has thanks notifications enabled.

        NOTE: This doesn't accurately determine if thanks is enabled for user.
              Privacy of thanks preferences is under discussion, please see
              https://phabricator.wikimedia.org/T57401#2216861, and
              https://phabricator.wikimedia.org/T120753#1863894
        """
        return self.isRegistered() and 'bot' not in self.groups()<|MERGE_RESOLUTION|>--- conflicted
+++ resolved
@@ -21,12 +21,7 @@
 #
 # Distributed under the terms of the MIT license.
 #
-<<<<<<< HEAD
-import os.path
 import regex as re
-=======
-import re
->>>>>>> 3be7ceb6
 from collections import Counter, defaultdict
 from contextlib import suppress
 from textwrap import shorten, wrap
