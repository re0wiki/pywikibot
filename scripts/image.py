--- conflicted
+++ resolved
@@ -41,12 +41,8 @@
 #
 # Distributed under the terms of the MIT license.
 #
-<<<<<<< HEAD
+from typing import Optional
 import regex as re
-from typing import Optional
-=======
-import re
->>>>>>> aa9bd099
 
 import pywikibot
 from pywikibot import i18n, pagegenerators
