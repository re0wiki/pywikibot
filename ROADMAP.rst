--- conflicted
+++ resolved
@@ -1,11 +1,6 @@
 Current release
 ---------------
 
-<<<<<<< HEAD
-* L10N Updates
-* Minimal needed mwparserfromhell was decreased to 0.5.2 (:phab:`T326498`, :phab:`T327600`)
-* No longer lazy load password cookies (:phab:`T271858`, :phab:`T326779`, :phab:`T329132`, :phab:`T330488`, :phab:`T331315`)
-=======
 * :mod:`generate_family_file<pywikibot.scripts.generate_family_file>` script was improved (:phab:`T334775`)
 * A ``quiet`` parameter was added to :meth:`APISite.preloadpages()
   <pywikibot.site._generators.GeneratorsMixin.preloadpages>` which is True by default
@@ -24,7 +19,6 @@
 * Ignore talk pages with :meth:`APISite.watched_pages()<pywikibot.site._generators.GeneratorsMixin.watched_pages>` (:phab:`T330806`)
 * Load page info when creating a page if not updated previously (:phab:`T330980`)
 * Improve flush exception logging
->>>>>>> 34343975
 
 
 Deprecations
