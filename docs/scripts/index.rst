--- conflicted
+++ resolved
@@ -1,12 +1,6 @@
-<<<<<<< HEAD
-===============
-Scripts package
-===============
-=======
 ###############
 Scripts package
 ###############
->>>>>>> 77cbd349
 
 .. automodule:: scripts
    :no-members:
@@ -16,14 +10,9 @@
    :start-after: included.
    :end-before: More precise
 
-<<<<<<< HEAD
-Script descriptions
-===================
-=======
 *******************
 Script descriptions
 *******************
->>>>>>> 77cbd349
 
 .. toctree::
    :maxdepth: 1
