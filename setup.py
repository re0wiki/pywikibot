--- conflicted
+++ resolved
@@ -48,11 +48,7 @@
     # vulnerability found in Pillow<8.1.1 but toolforge uses 5.4.1
     'Tkinter': ['Pillow>=8.1.1'],
     'mwoauth': ['mwoauth!=0.3.1,>=0.2.4'],
-<<<<<<< HEAD
-    'html': ['BeautifulSoup4'],
-=======
     'html': ['beautifulsoup4>=4.7.1'],
->>>>>>> 2645ee19
     'http': [
         'fake_useragent<0.1.14; python_version < "3.7"',
         'fake_useragent>1.0.1; python_version >= "3.7"',
@@ -63,34 +59,18 @@
         'pydocstyle>=6.2.3',
         'flake8-bugbear!=23.1.14',
         'flake8-coding',
-<<<<<<< HEAD
-        'flake8-comprehensions>=3.1.4; python_version >= "3.8"',
-        'flake8-comprehensions>=2.2.0; python_version < "3.8"',
-        'flake8-docstrings>=1.3.1',
-        'verve-flake8-mock>=0.4',
-        'flake8-print>=2.0.1',
-        # flake8-quotes is incompatible with flake8 6 (T323752),
-        # jenkins CI ignores "3.8.1"
-        'flake8-quotes>=3.3.0; python_version < "3.8"',
-=======
         'flake8-comprehensions',
         'flake8-docstrings>=1.4.0',
         'flake8-mock-x2',
         'flake8-print>=4.0.1',
         'flake8-quotes>=3.3.2',
->>>>>>> 2645ee19
         'flake8-string-format',
         'flake8-tuple>=0.4.1',
         'flake8-no-u-prefixed-strings>=0.2',
         'pep8-naming>=0.12.1, <0.13.0; python_version < "3.7"',
         'pep8-naming>=0.13.3; python_version >= "3.7"',
     ],
-    'hacking': [
-        'hacking',
-        # importlib-metadata module already installed with hacking 4.1.0
-        # but importlib-metadata 5 fails, so adjust it
-        'importlib-metadata<5.0.0; python_version < "3.8"',
-    ],
+    'hacking': ['hacking'],
 }
 
 
